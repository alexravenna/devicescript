---
sidebar_position: 1
---

# Registers

The register client classe (`Register<T>`) allow to read, write and track changes of [service registers](https://microsoft.github.io/jacdac-docs/reference/protocol/#registers).

Aside from the data type, there are 3 different type of access control on registers:

-   `read only`: the value can be read, but not written.
-   `read write`: the value can be read and writen.
-   `const`: the value of the register is constant. It may change on the next reset but this is not a common scenario.

## read

The `read` method gets the current reported value stored in the register.

```ts
const sensor = new ds.Temperature()
<<<<<<< HEAD
ds.everyMs(1000, () => {
=======
setInterval(async () => {
>>>>>>> 7555ddda
    const t = await sensor.temperature.read()
    console.log(t)
}, 1000)
```

## write

The `write` method sets the current value of the register and only applies to `read-write` registers.

```ts
const led = new ds.Led()

await led.brightness.write(0.5)
```

## subscribe

The `subscribe` method registers a callback that gets raised whenever a value update arrives.

```ts
const sensor = new ds.Temperature()
sensor.temperature.subscribe(value => {
    console.log(value)
})
```

The `subscribe` method returns an **unsubscribe** function that allows to remove the callback.

```ts
const sensor = new ds.Temperature()
const unsubscribe = sensor.temperature.subscribe(value => {
    console.log(value)
})

// later on
unsubscribe()
```<|MERGE_RESOLUTION|>--- conflicted
+++ resolved
@@ -18,11 +18,7 @@
 
 ```ts
 const sensor = new ds.Temperature()
-<<<<<<< HEAD
-ds.everyMs(1000, () => {
-=======
 setInterval(async () => {
->>>>>>> 7555ddda
     const t = await sensor.temperature.read()
     console.log(t)
 }, 1000)
