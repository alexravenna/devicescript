/*! *****************************************************************************
Copyright (c) Microsoft Corporation. All rights reserved.
Licensed under the Apache License, Version 2.0 (the "License"); you may not use
this file except in compliance with the License. You may obtain a copy of the
License at http://www.apache.org/licenses/LICENSE-2.0

THIS CODE IS PROVIDED ON AN *AS IS* BASIS, WITHOUT WARRANTIES OR CONDITIONS OF ANY
KIND, EITHER EXPRESS OR IMPLIED, INCLUDING WITHOUT LIMITATION ANY IMPLIED
WARRANTIES OR CONDITIONS OF TITLE, FITNESS FOR A PARTICULAR PURPOSE,
MERCHANTABLITY OR NON-INFRINGEMENT.

See the Apache Version 2.0 License for specific language governing permissions
and limitations under the License.
***************************************************************************** */

// Adapted from TypeScript's lib.es5.d.ts

/// <reference no-default-lib="true"/>

declare var NaN: number
declare var Infinity: number

/**
 * Returns a Boolean value that indicates whether a value is the reserved value NaN (not a number).
 * @param number A numeric value.
 */
declare function isNaN(number: number): boolean

interface Object {
    /** The initial value of Object.prototype.constructor is the standard built-in Object constructor. */
    constructor: Function
}

interface ObjectConstructor {
    (): any

    /**
     * Copy the values of all of the enumerable own properties from one or more source objects to a
     * target object. Returns the target object.
     * @param target The target object to copy to.
     * @param source The source object from which to copy properties.
     */
    assign<T extends {}, U>(target: T, source: U): T & U

    /**
     * Returns the names of the enumerable string properties and methods of an object.
     * @param o Object that contains the properties and methods. This can be an object that you created or an existing Document Object Model (DOM) object.
     */
    keys(o: {}): string[]

    /**
     * Returns an array of values of the enumerable properties of an object
     * @param o Object that contains the properties and methods. This can be an object that you created or an existing Document Object Model (DOM) object.
     */
    values<T>(o: { [s: string]: T } | T[]): T[]

    /**
     * Returns an array of values of the enumerable properties of an object
     * @param o Object that contains the properties and methods. This can be an object that you created or an existing Document Object Model (DOM) object.
     */
    values(o: {}): any[]

    /**
     * Returns the prototype of an object.
     * @param o The object that references the prototype.
     */
    // getPrototypeOf(o: any): any

    /**
     * Sets the prototype of a specified object o to object proto or null. Returns the object o.
     * @param o The object to change its prototype.
     * @param proto The value of the new prototype or null.
     */
    setPrototypeOf(o: any, proto: object | null): any
}

declare var Object: ObjectConstructor

interface Function {
    /**
     * Start function in background passing given arguments.
     */
    start(flag: number, ...args: any[]): void

    /**
     * Returns the name of the function. Function names are read-only and can not be changed.
     */
    readonly name: string
}
interface CallableFunction extends Function {}
interface NewableFunction extends Function {}

interface IArguments {
    [index: number]: any
    length: number
    callee: Function
}

interface String {
    /**
     * Returns the character at the specified index.
     * @param pos The zero-based index of the desired character.
     */
    charAt(pos: number): string

    /**
     * Returns the Unicode value of the character at the specified location.
     * @param index The zero-based index of the desired character. If there is no character at the specified index, NaN is returned.
     */
    charCodeAt(index: number): number

    /**
     * Returns a section of a string.
     * @param start The index to the beginning of the specified portion of stringObj.
     * @param end The index to the end of the specified portion of stringObj. The substring includes the characters up to, but not including, the character indicated by end.
     * If this value is not specified, the substring continues to the end of stringObj.
     */
    slice(start?: number, end?: number): string

    /** Returns the length of a String object. */
    readonly length: number

    [Symbol.iterator](): IterableIterator<string>
    readonly [index: number]: string
}
interface Boolean {}
interface Number {}

interface RegExp {}
interface IterableIterator<T> {}

interface SymbolConstructor {
    readonly iterator: unique symbol
}
declare var Symbol: SymbolConstructor

interface Array<T> {
    /**
     * Gets or sets the length of the array. This is a number one higher than the highest index in the array.
     */
    length: number
    [n: number]: T
    [Symbol.iterator](): IterableIterator<T>

    /**
     * Insert `count` `undefined` elements at `index`.
     * If `count` is negative, remove elements.
     */
    insert(index: number, count: number): void

    /**
     * Appends new elements to the end of an array, and returns the new length of the array.
     * @param items New elements to add to the array.
     */
    push(...items: T[]): number

    /**
     * Appends new elements to the end of an array, and returns the new length of the array.
     * @param items New elements to add to the array.
     */
    pushRange(items: T[]): number

    /**
     * Removes the last element from an array and returns it.
     * If the array is empty, undefined is returned and the array is not modified.
     */
    pop(): T | undefined

    /**
     * Returns the index of the first occurrence of a value in an array, or -1 if it is not present.
     * @param searchElement The value to locate in the array.
     * @param fromIndex The array index at which to begin the search. If fromIndex is omitted, the search starts at index 0.
     */
    indexOf(searchElement: T, fromIndex?: number): number

    /**
     * Returns a copy of a section of an array.
     * For both start and end, a negative index can be used to indicate an offset from the end of the array.
     * For example, -2 refers to the second to last element of the array.
     * @param start The beginning index of the specified portion of the array.
     * If start is undefined, then the slice begins at index 0.
     * @param end The end index of the specified portion of the array. This is exclusive of the element at the index 'end'.
     * If end is undefined, then the slice extends to the end of the array.
     */
    slice(start?: number, end?: number): T[]

    /**
     * Determines whether all the members of an array satisfy the specified test.
     * @param predicate A function that accepts up to three arguments. The every method calls
     * the predicate function for each element in the array until the predicate returns a value
     * which is coercible to the Boolean value false, or until the end of the array.
     */
    every(predicate: (value: T, index: number, array: T[]) => unknown): boolean

    /**
     * Determines whether the specified callback function returns true for any element of an array.
     * @param predicate A function that accepts up to three arguments. The some method calls
     * the predicate function for each element in the array until the predicate returns a value
     * which is coercible to the Boolean value true, or until the end of the array.
     */
    some(predicate: (value: T, index: number, array: T[]) => unknown): boolean

    /**
     * Performs the specified action for each element in an array.
     * @param callbackfn  A function that accepts up to three arguments. forEach calls the callbackfn function one time for each element in the array.
     */
    forEach(callbackfn: (value: T, index: number, array: T[]) => void): void

    /**
     * Calls a defined callback function on each element of an array, and returns an array that contains the results.
     * @param callbackfn A function that accepts up to three arguments. The map method calls the callbackfn function one time for each element in the array.
     */
    map<U>(callbackfn: (value: T, index: number, array: T[]) => U): U[]

    /**
     * Returns the elements of an array that meet the condition specified in a callback function.
     * @param predicate A function that accepts up to three arguments. The filter method calls the predicate function one time for each element in the array.
     */
    filter(predicate: (value: T, index: number, array: T[]) => unknown): T[]

    /**
     * Calls the specified callback function for all the elements in an array. The return value of the callback function is the accumulated result, and is provided as an argument in the next call to the callback function.
     * @param callbackfn A function that accepts up to four arguments. The reduce method calls the callbackfn function one time for each element in the array.
     * @param initialValue If initialValue is specified, it is used as the initial value to start the accumulation. The first call to the callbackfn function provides this value as an argument instead of an array value.
     */
    reduce(
        callbackfn: (
            previousValue: T,
            currentValue: T,
            currentIndex: number,
            array: T[]
        ) => T,
        initialValue?: T
    ): T

    /**
     * Calls the specified callback function for all the elements in an array. The return value of the callback function is the accumulated result, and is provided as an argument in the next call to the callback function.
     * @param callbackfn A function that accepts up to four arguments. The reduce method calls the callbackfn function one time for each element in the array.
     * @param initialValue If initialValue is specified, it is used as the initial value to start the accumulation. The first call to the callbackfn function provides this value as an argument instead of an array value.
     */
    reduce<U>(
        callbackfn: (
            previousValue: U,
            currentValue: T,
            currentIndex: number,
            array: T[]
        ) => U,
        initialValue: U
    ): U

    /**
     * Removes the first element from an array and returns it.
     * If the array is empty, undefined is returned and the array is not modified.
     */
    shift(): T | undefined

    /**
     * Inserts new elements at the start of an array, and returns the new length of the array.
     * @param items Elements to insert at the start of the array.
     */
    unshift(...items: T[]): number
}

interface ArrayConstructor {
    isArray(arg: any): arg is any[]
    readonly prototype: any[]
}
declare var Array: ArrayConstructor

declare namespace console {
    function log(...args: any[]): void
}

interface Math {
    /** The mathematical constant e. This is Euler's number, the base of natural logarithms. */
    readonly E: number
    /** The natural logarithm of 10. */
    readonly LN10: number
    /** The natural logarithm of 2. */
    readonly LN2: number
    /** The base-2 logarithm of e. */
    readonly LOG2E: number
    /** The base-10 logarithm of e. */
    readonly LOG10E: number
    /** Pi. This is the ratio of the circumference of a circle to its diameter. */
    readonly PI: number
    /** The square root of 0.5, or, equivalently, one divided by the square root of 2. */
    readonly SQRT1_2: number
    /** The square root of 2. */
    readonly SQRT2: number

    /**
     * Returns the absolute value of a number (the value without regard to whether it is positive or negative).
     * For example, the absolute value of -5 is the same as the absolute value of 5.
     * @param x A numeric expression for which the absolute value is needed.
     */
    abs(x: number): number
    /**
     * Returns the smallest integer greater than or equal to its numeric argument.
     * @param x A numeric expression.
     */
    ceil(x: number): number
    /**
     * Returns e (the base of natural logarithms) raised to a power.
     * @param x A numeric expression representing the power of e.
     */
    exp(x: number): number
    /**
     * Returns the greatest integer less than or equal to its numeric argument.
     * @param x A numeric expression.
     */
    floor(x: number): number
    /**
     * Returns the natural logarithm (base e) of a number.
     * @param x A numeric expression.
     */
    log(x: number): number
    /**
     * Returns the larger of a set of supplied numeric expressions.
     * @param values Numeric expressions to be evaluated.
     */
    max(...values: number[]): number
    /**
     * Returns the smaller of a set of supplied numeric expressions.
     * @param values Numeric expressions to be evaluated.
     */
    min(...values: number[]): number
    /**
     * Returns the value of a base expression taken to a specified power.
     * @param x The base value of the expression.
     * @param y The exponent value of the expression.
     */
    pow(x: number, y: number): number
    /** Returns a pseudorandom number between 0 and 1. */
    random(): number
    /**
     * Returns a supplied numeric expression rounded to the nearest integer.
     * @param x The value to be rounded to the nearest integer.
     */
    round(x: number): number
    /**
     * Returns the square root of a number.
     * @param x A numeric expression.
     */
    sqrt(x: number): number

    // ES2015:

    /**
     * Returns an implementation-dependent approximation to the cube root of number.
     * @param x A numeric expression.
     */
    cbrt(x: number): number

    /**
     * Returns the result of 32-bit multiplication of two numbers.
     * @param x First number
     * @param y Second number
     */
    imul(x: number, y: number): number

    /**
     * Returns the base 10 logarithm of a number.
     * @param x A numeric expression.
     */
    log10(x: number): number

    /**
     * Returns the base 2 logarithm of a number.
     * @param x A numeric expression.
     */
    log2(x: number): number
}
/** An intrinsic object that provides basic mathematics functionality and constants. */
declare var Math: Math

interface TemplateStringsArray {}

interface Error {
    /**
     * "Error", "TypeError" etc.
     */
    name: string
    /**
     * Reason for error.
     */
    message: string
    /**
     * Logs the exception message and stack.
     */
    print(): void

    // stack not impl. yet
    // stack?: string

    /**
     * Binary-encoded stack-dump.
     */
    __stack__: Buffer
}

interface ErrorConstructor {
    new (message?: string): Error
    (message?: string): Error
    readonly prototype: Error
}
declare var Error: ErrorConstructor

interface RangeError extends Error {}
interface RangeErrorConstructor extends ErrorConstructor {
    new (message?: string): RangeError
    (message?: string): RangeError
    readonly prototype: RangeError
}
declare var RangeError: RangeErrorConstructor

interface TypeError extends Error {}
interface TypeErrorConstructor extends ErrorConstructor {
    new (message?: string): TypeError
    (message?: string): TypeError
    readonly prototype: TypeError
}
declare var TypeError: TypeErrorConstructor

interface SyntaxError extends Error {}
interface SyntaxErrorConstructor extends ErrorConstructor {
    new (message?: string): SyntaxError
    (message?: string): SyntaxError
    readonly prototype: SyntaxError
}
declare var SyntaxError: SyntaxErrorConstructor

interface JSON {
    /**
     * Converts a JavaScript Object Notation (JSON) string into an object.
     * @param text A valid JSON string.
     */
    parse(text: string): any
    /**
     * Converts a JavaScript value to a JavaScript Object Notation (JSON) string.
     * @param value A JavaScript value, usually an object or array, to be converted.
     * @param replacer Replacer is not supported.
     * @param space Adds indentation, white space, and line break characters to the return-value JSON text to make it easier to read.
     */
    stringify(value: any, replacer?: null, space?: number): string
}
/**
 * An intrinsic object that provides functions to convert JavaScript values to and from the JavaScript Object Notation (JSON) format.
 */
declare var JSON: JSON

/**
 * Value returned from async functions, needs to be awaited.
 */
interface Promise<T> {
    _useAwaitPlease(): void
}

interface PromiseLike<T> {
    _useAwaitPlease(): void
}

interface PromiseConstructor {
    /**
     * Do not use.
     */
    new <T>(): Promise<T>
}

declare var Promise: PromiseConstructor

/**
 * Recursively unwraps the "awaited type" of a type. Non-promise "thenables" should resolve to `never`. This emulates the behavior of `await`.
 */
type Awaited<T> = T extends null | undefined
    ? T // special case for `null | undefined` when not in `--strictNullChecks` mode
    : T extends object & { then(onfulfilled: infer F, ...args: infer _): any } // `await` only unwraps object types with a callable `then`. Non-object types are not unwrapped
    ? F extends (value: infer V, ...args: infer _) => any // if the argument to `then` is callable, extracts the first argument
        ? Awaited<V> // recursively unwrap the value
        : never // the argument to `then` was not callable
<<<<<<< HEAD
    : T // non-object or non-thenable

// utility types

/**
 * Make all properties in T optional
 */
type Partial<T> = {
    [P in keyof T]?: T[P]
}

/**
 * Make all properties in T required
 */
type Required<T> = {
    [P in keyof T]-?: T[P]
}

/**
 * Make all properties in T readonly
 */
type Readonly<T> = {
    readonly [P in keyof T]: T[P]
}

/**
 * From T, pick a set of properties whose keys are in the union K
 */
type Pick<T, K extends keyof T> = {
    [P in K]: T[P]
}

/**
 * Construct a type with a set of properties K of type T
 */
type Record<K extends keyof any, T> = {
    [P in K]: T
}

/**
 * Exclude from T those types that are assignable to U
 */
type Exclude<T, U> = T extends U ? never : T

/**
 * Extract from T those types that are assignable to U
 */
type Extract<T, U> = T extends U ? T : never

/**
 * Construct a type with the properties of T except for those in type K.
 */
type Omit<T, K extends keyof any> = Pick<T, Exclude<keyof T, K>>

/**
 * Exclude null and undefined from T
 */
type NonNullable<T> = T & {}

/**
 * Obtain the parameters of a function type in a tuple
 */
type Parameters<T extends (...args: any) => any> = T extends (
    ...args: infer P
) => any
    ? P
    : never

/**
 * Obtain the parameters of a constructor function type in a tuple
 */
type ConstructorParameters<T extends abstract new (...args: any) => any> =
    T extends abstract new (...args: infer P) => any ? P : never

/**
 * Obtain the return type of a function type
 */
type ReturnType<T extends (...args: any) => any> = T extends (
    ...args: any
) => infer R
    ? R
    : any

/**
 * Obtain the return type of a constructor function type
 */
type InstanceType<T extends abstract new (...args: any) => any> =
    T extends abstract new (...args: any) => infer R ? R : any

/**
 * Convert string literal type to uppercase
 */
type Uppercase<S extends string> = intrinsic

/**
 * Convert string literal type to lowercase
 */
type Lowercase<S extends string> = intrinsic

/**
 * Convert first character of string literal type to uppercase
 */
type Capitalize<S extends string> = intrinsic

/**
 * Convert first character of string literal type to lowercase
 */
type Uncapitalize<S extends string> = intrinsic
=======
    : T // non-object or non-thenable
>>>>>>> 7555ddda
<|MERGE_RESOLUTION|>--- conflicted
+++ resolved
@@ -478,7 +478,6 @@
     ? F extends (value: infer V, ...args: infer _) => any // if the argument to `then` is callable, extracts the first argument
         ? Awaited<V> // recursively unwrap the value
         : never // the argument to `then` was not callable
-<<<<<<< HEAD
     : T // non-object or non-thenable
 
 // utility types
@@ -586,7 +585,4 @@
 /**
  * Convert first character of string literal type to lowercase
  */
-type Uncapitalize<S extends string> = intrinsic
-=======
-    : T // non-object or non-thenable
->>>>>>> 7555ddda
+type Uncapitalize<S extends string> = intrinsic