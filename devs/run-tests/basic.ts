import * as ds from "@devicescript/core"
import { _panic } from "@devicescript/core"

function isClose(x: number, y: number): void {
    if (isNaN(x) && isNaN(y)) return
    const d = Math.abs(x - y)
    if (d < 0.00000001 || d / Math.abs(x + y) < 0.00001) return
    console.log(x, " !== ", y, "!")
    _panic(108)
}

function isEq(x: any, y: any): void {
    // console.log(x, " === ", y, "?")
    if (x !== y) {
        console.log(ds.format("fail: {0} !== {1}", x, y))
        _panic(109)
    }
}

function strEq(a: string, b: string) {
    if (a !== b) {
        console.log(`fail: '${a}' !== '${b}'`)
        _panic(110)
    }
}

let x = 0
let glb1 = 0

function testFlow() {
    x = 1
    if (x !== 1) _panic(1)
    if (x !== 1) _panic(1)
    if (x === 1) {
        x = 2
        if (x !== 2) _panic(3)
    } else {
        _panic(2)
    }
    x = 1
    if (x < 1) _panic(1)
    if (x > 1) _panic(1)
    if (x >= 1) {
    } else _panic(1)
    if (x <= 1) {
    } else _panic(1)
    if (x < 0.5) _panic(1)
    if (x > 1.5) _panic(1)
    if (0 <= x && x <= 2) {
    } else _panic(1)
    if (0 <= x || x < 1) {
    } else _panic(1)
    if (x < 0 || x > 10) _panic(1)
    x = -1
    if (Math.abs(x) !== 1) _panic(4)
    x = Math.random()
    if (x < 0 || x > 1 || isNaN(x)) _panic(5)
    x = 42
    console.log("rand=", Math.random())

    isEq(ds.SystemStatusCodes.CalibrationNeeded, 100)
}

function testMath() {
    // these are here to avoid constant folding
    let v0 = 0
    let v1 = 1
    let v2 = 2
    let v3 = 3
    let v7 = 7
    let v10 = 10
    let v100 = 100
    let vffff = 0xffff

    // TODO use let ... to avoid constant folding
    isEq(v2 + 2, 4)
    isEq(v2 - 1, 1)
    isClose(v3 * 4 + 3, 15.00001)
    isEq(Math.abs(v10), 10)
    isEq(Math.abs(-v10), 10)
    isEq(Math.abs(v0), 0)
    isClose(Math.log(Math.E), 1)
    isClose(Math.log(1.23456), 0.21071463)
    isClose(Math.log(-v1), NaN)
    isClose(v0 / 0, NaN)
    isClose(Math.log2(Math.PI), 1.651496129)
    isClose(Math.log10(Math.PI), 0.49714987269)
    isClose(Math.pow(v2, 0.5), Math.SQRT2)
    isClose(v2 ** 0.5, Math.SQRT2)
    isClose(Math.sqrt(v1 / 2), Math.SQRT1_2)
    isClose(Math.cbrt(27), 3)
    isClose(Math.exp(v1), Math.E)
    isClose(Math.exp(v10), 22026.4657948)
    isEq(Math.ceil(0.1), 1)
    isEq(Math.ceil(0.9), 1)
    isEq(Math.floor(1.1), 1)
    isEq(Math.floor(1.9), 1)
    isEq(Math.round(1.9), 2)
    isEq(Math.round(1.3), 1)
    isEq(Math.min(1, 7.1), 1)
    isEq(Math.min(1.2, 1.2), 1.2)
    isEq(Math.min(-1, -7), -7)
    isEq(Math.max(1, 7), 7)
    isEq(Math.max(1, 1), 1)
    isEq(Math.max(-1, -7), -1)

    isEq(fib(8), 21)
    isEq(fibx(8), 21)

    isEq(v1 & 3, 1)
    isEq(v1 & 0, 0)
    isEq(v1 & 2, 0)
    isEq(v1 | 3, 3)
    isEq(v1 | 0, 1)
    isEq(v1 | 2, 3)
    isEq(v1 ^ 3, 2)
    isEq(v1 ^ 0, 1)
    isEq(v1 ^ 2, 3)
    isEq(~-v3, 2)
    isEq(~v100, -101)

    isEq(v1 << 2, 4)
    isEq(16 >> v3, 2)
    isEq(16 >>> v3, 2)
    isEq(-16 >> v3, -2)
    isEq(-16 >>> v3, 536870910)
    isEq(v10 << -1, 0)
    isEq(v10 << 0, 10)
    isEq(v10 << 0.5, 10)
    isEq(v10 << 1.7, 20)
    isEq(v10 << 2.1, 40)
    isEq(v10 << 100, 160)
    isEq(v10 << 20, 10485760)
    isEq(v10 << 30, -2147483648)
    isEq(v10 << 31, 0)
    isEq(v10 << 32, 10)
    isEq(v10 << 33, 20)
    isEq(v10 << 34, 40)
    isEq(v1 << -1, -2147483648)

    let v102 = 102
    let v7ffff = 0x7ffff

    isEq(Math.imul(v10, 30), 300)
    isEq(Math.imul(vffff, 0xffff), -131071)
    isEq(Math.imul(vffff, 0xffff1), -2031601)
    isEq(Math.imul(vffff, 0xffff11), -32440081)
    isEq(Math.imul(vffff, 0xffff111), -518975761)
    isEq(Math.imul(vffff, 0x7fff1111), -1861095697)
    isEq(Math.imul(v7ffff, 0x7fff1111), 143191791)
    isEq(Math.idiv(100, v10), 10)
    isEq(Math.idiv(102, v10), 10)
    isEq(Math.idiv(-102, v10), -10)
    isEq(Math.idiv(v102, 7), 14)
    isEq(Math.idiv(-v102, 7), -14)
}

function lazyX(v: number) {
    x = x + 1 + v
    return v
}

function checkX(v: number) {
    if (x !== v) {
        console.log(ds.format("{0} !== {1} !!", x, v))
        _panic(11)
    }
    x = 0
}

function testLazy() {
    x = 0
    if (lazyX(0) || lazyX(1)) {
        checkX(3)
    } else {
        _panic(10)
    }

    if (lazyX(0) && lazyX(1)) {
        _panic(10)
    } else {
        checkX(1)
    }

    if (lazyX(NaN) && lazyX(1)) {
        _panic(101)
    } else {
        if (!isNaN(x)) _panic(12)
    }
}

function fib(k: number): number {
    if (k < 2) return k
    const r = fib(k - 1) + fib(k - 2)
    return r
}

function fibx(k: number): number {
    if (k < 2) return k
    return fibx(k - 1) + fibx(k - 2)
}

function testBuffer() {
    const buf = Buffer.alloc(20)
    buf.setAt(2, "u32", 0xf00d)
    isEq(buf.getAt(2, "u32"), 0xf00d)
    isEq(buf.getAt(2, "u16"), 0xf00d)
    isEq(buf.getAt(2, "u8"), 0x0d)
    isEq(buf.getAt(3, "u8"), 0xf0)
    isEq(buf[3], 0xf0)

    buf.setAt(8, "u22.10", 123.8274)
    isClose(buf.getAt(8, "u22.10"), 123.8274)
    isEq(buf.getAt(8, "u32"), 126799)

    buf[2] = 7
    isEq(buf[2], 7)

    buf[4] = 0x13
    const b2 = hex`72 33 23 12`
    buf.blitAt(0, b2, 0, 10)
    isEq(buf[0], 0x72)
    isEq(buf[3], 0x12)
    isEq(buf[4], 0x13)
    buf.blitAt(2, b2, 1, 1)
    isEq(buf[0], 0x72)
    isEq(buf[1], 0x33)
    isEq(buf[2], 0x33)
    isEq(buf[3], 0x12)
    isEq(buf[4], 0x13)
}

function three(a: number, b: number, c: number) {
    return a / b + c
}

function testArray() {
    let arr = []
    isEq(arr.length, 0)
    arr = [1, 2, 3]
    isEq(arr.length, 3)
    isEq(arr[0], 1)
    isEq(arr[1], 2)
    isEq(arr[2], 3)
    isEq(arr[3], undefined)
    isEq(arr[-1], undefined)
    arr[4] = 12
    isEq(arr.length, 5)
    isEq(arr[3], undefined)
    isEq(arr[4], 12)

    arr = []
    arr.push(10)
    isEq(arr.length, 1)
    isEq(arr[0], 10)
    isEq(arr[1], undefined)
    isEq(arr.push(20), 2)
    isEq(arr[1], 20)

    const [a, b, c, ...rest] = arr
    isEq(a, 10)
    isEq(b, 20)
    isEq(c, undefined)
    isEq(rest.length, 0)
    const [aa, ...bb] = arr
    isEq(aa, 10)
    isEq(bb.length, 1)
    isEq(bb[0], 20)
}

function testObjInner(x: any) {
    const { foo: fo, bar } = x
    isEq(fo, 7)
    isEq(bar, 13)
}

function testObj() {
    const obj: any = {
        bar: 13,
    }
    obj.foo = 5
    isEq(obj.foo, 5)
    isEq(obj.bar, 13)
    obj.foo = 7
    isEq(obj.foo, 7)
    isEq(obj.bar, 13)

    testObjInner(obj)

    return obj
}

function objEq(a: any, b: any) {
    if (a === b) return
    const ka = Object.keys(a)
    const kb = Object.keys(b)
    isEq(ka.length, kb.length)
    let i = 0
    while (i < ka.length) {
        const k = ka[i]
        isEq(a[k], b[k])
        i = i + 1
    }
}

function testSpread() {
    const obj: any = {
        bar: 13,
    }
    Object.assign(obj, { foo: 5 })
    isEq(obj.foo, 5)
    isEq(obj.bar, 13)
    const qq = { foo: 1, ...obj, bar: 3 }
    isEq(qq.foo, 5)
    isEq(qq.bar, 3)

    isEq(delete qq.bar2, false)
    isEq(delete qq.bar, true)
    isEq(delete qq.bar, false)
    isEq(Object.keys(qq).length, 1)
    isEq(qq.foo, 5)
    isEq(qq.bar, undefined)

    const o2 = { a: 1, b: 2, c: 3 }
    {
        const { a, ...r0 } = o2
        isEq(a, 1)
        objEq(r0, { b: 2, c: 3 })
    }
    {
        const { a, b, ...r0 } = o2
        isEq(a, 1)
        isEq(b, 2)
        objEq(r0, { c: 3 })
    }

    isEq(three(10, 2, 7), 12)
    const arr: [number, number, number] = [10, 2, 7]
    isEq(three(...arr), 12)
    const arr2: [number, number] = [2, 7]
    isEq(three(10, ...arr2), 12)
    const tmp1 = [1, 2]
    tmp1.pushRange(tmp1)
    isEq(tmp1.length, 4)
}

function testConsole() {
    // note that we don't really test the output ...
    let n = 8
    let q = 12
    console.log("text" + n)
    console.log("text" + n + q)
    console.log("text" + n + "blah" + q)
    console.log("text" + (n + q))
    console.log(`text ${n + q}`)
    console.log(`text ${n} x ${q}`)
    console.log(`text ${n} + ${q} is`, n + q)
}

function testString() {
    let a = "a"
    let colon = ":"
    strEq(a + "b", "ab")
    strEq(a + 1, "a1")
    strEq(1 + a, "1a")
    strEq(colon + true, ":true")
    strEq(colon + false, ":false")
    strEq(colon + null, ":null")
    strEq(colon + 1.4, ":1.4")
    strEq(colon + NaN, ":NaN")

    const b = Buffer.alloc(3)
    b[0] = 0x42
    b[1] = 0x6c
    strEq(":" + b, ":[Buffer[3] 426c00]")

    strEq(`x${1}`, "x1")
    strEq(`x${true}x`, "xtruex")
    strEq(`x ${null} x`, "x null x")
}

let gl = 0
function testClo(b: (one?: number) => () => void) {
    gl = 0
    isEq(gl, 0)
    const q = b(1)
    isEq(gl, 4)
    q()
    isEq(gl, 5)
    q()
    isEq(gl, 6)
}

function testClosures1() {
    const foo = function foo() {
        let q = 1
        const bar = () => {
            gl = q
            q = q + 1
        }
        isEq(gl, 0)
        bar()
        isEq(gl, 1)
        q = q + q
        bar()
        isEq(gl, 4)
        return bar
    }
    testClo(foo)
}

function testClosures2() {
    const foo = function foo() {
        let q = 1
        const qux = () => {
            const bar = () => {
                gl = q
                q = q + 1
            }
            return bar
        }
        const bar = qux()
        isEq(gl, 0)
        bar()
        isEq(gl, 1)
        q = q + q
        bar()
        isEq(gl, 4)
        return bar
    }
    testClo(foo)
}

function testClosures3() {
    const foo = function foo(q: number) {
        const bar = () => {
            gl = q
            q = q + 1
        }
        isEq(gl, 0)
        bar()
        isEq(gl, 1)
        q = q + q
        bar()
        isEq(gl, 4)
        return bar
    }
    testClo(foo)
}

function testForOf() {
    let coll2 = [1, 2]
    if (coll2) {
    } else _panic(111)
    let tmp = coll2
    let sum = 0
    for (const e of coll2) {
        if (coll2 !== null) coll2.push(17)
        coll2 = null
        sum += e
    }
    isEq(sum, 20)
    isEq(tmp.length, 3)
}

function testInstanceOf() {
    const err = new Error()
    const tperr = new TypeError()

    isEq(err instanceof Error, true)
    isEq(err instanceof TypeError, false)
    isEq(tperr instanceof TypeError, true)
    isEq(tperr instanceof Error, true)
    isEq(tperr instanceof RangeError, false)
    isEq(err instanceof RangeError, false)

    isEq(err instanceof Object, true)
    isEq(tperr instanceof Object, true)

    const obj = {}
    isEq(obj instanceof Object, true)
    isEq(obj instanceof Error, false)
}

class Foo {
    str: string

    constructor(public num: number) {
        this.str = "blah"
    }

    stringify() {
        return `${this.num}/${this.str}`
    }

    unused() {}
}

class Bar extends Foo {
    override stringify(): string {
        return `hello ${this.num} ${this.str}`
    }
}

class Baz extends Foo {
    constructor() {
        super(77)
    }
}

function callStr(q: Foo) {
    return q.stringify()
}

function testClass() {
    const f = new Foo(12)
    isEq(callStr(f), "12/blah")
    f.str = "bb"
    isEq(callStr(f), "12/bb")
    isEq(callStr(new Bar(13)), "hello 13 blah")
    isEq(callStr(new Baz()), "77/blah")
}

function testFunName() {
    const b = new Bar(12)
    isEq(ds.reboot.name, "reboot")
    isEq(b.constructor.name, "Bar")
    isEq(b.stringify.name, "stringify")
    isEq(qq.name, "qq")
    isEq(testFunName.name, "testFunName")

    let e = new TypeError("blah")
    // isEq(e.constructor, TypeError) TODO
    isEq(e.constructor.name, "TypeError")
    isEq(e.name, "TypeError")

    e = new Error("blah")
    // isEq(e.constructor, Error) TODO
    isEq(e.constructor.name, "Error")
    isEq(e.name, "Error")

    function qq() {}
}

function expectErr(js: string) {
    try {
        JSON.parse(js)
    } catch {
        return
    }
    throw new Error(`expecting error on: ${js}`)
}
function jsonTest(js: string, indent?: number) {
    const o = JSON.parse(js)
    const str = JSON.stringify(o, null, indent)
    if (js !== str) {
        console.log(`orig:${js}`)
        console.log(`stri:${str}`)
        console.log(`stri2:${JSON.stringify(str)}`)
        throw new Error("failed JSON")
    }

    const o2 = JSON.parse(" " + js + " ")
    ds.assert(JSON.stringify(o2) === JSON.stringify(o))
    expectErr(js + "x")
    expectErr(js + "t")

    if (typeof o !== "number") {
        expectErr(js.slice(0, -1))
        expectErr(js.slice(0, -2))
        expectErr(js.slice(1))
    }
}

function testDeflUndefinedForNumber(f: number, g?: number) {
    isEq(f, 3)
    ds.assert(g == null, "n3")
    ds.assert(g === undefined, "n3")
}

function testJSON() {
    console.log("testJSON")
    jsonTest("null")
    jsonTest("true")
    jsonTest("false")
    jsonTest("12")
    jsonTest("-12")
    jsonTest("-12.5")
    jsonTest("{}")
    jsonTest("[]")
    jsonTest("[1]")
    jsonTest('{"x":1}')
    jsonTest('{"x":1,"y":[1,2,3]}')
    jsonTest('{"x":1,"y":[]}')
    jsonTest("[{}]")
    jsonTest("[{},{}]")
    jsonTest("[null,{}]")
    jsonTest('[{"foo":1,"a":[]}]')
    jsonTest("[]", 2)
    jsonTest("[\n  1\n]", 2)
    jsonTest("[\n  1,\n  3\n]", 2)
    jsonTest("{}", 2)
    jsonTest('{\n  "x": 1\n}', 2)
    jsonTest('{\n  "x": 1,\n  "y": [\n    1,\n    2,\n    3\n  ]\n}', 2)
    isEq(JSON.stringify({ x: 1, y: undefined }), '{"x":1}')
    isEq(JSON.stringify({ x: 1, y: () => {} }), '{"x":1}')

    testDeflUndefinedForNumber(3)

    let strings = ["foo", "foo\n", '"', "\b\t\r\n", ""]
    for (let s of strings) {
        ds.assert(JSON.parse(JSON.stringify(s)) === s, s)
    }

    ds.assert(JSON.parse('"\\u000A\\u0058\\u004C\\u004d"') === "\nXLM", "uni")

    let ss = ds._id("12") + "34"
    ds.assert(ss.slice(1) === "234", "sl0")
    ds.assert(ss.slice(1, 2) === "2", "sl1")
    ds.assert(ss.slice(-2) === "34", "sl2")
    ds.assert(ss.slice(1, 0) === "", "sl3")
    ds.assert(ss.slice(1, -1) === "23", "sl4")
}

function testAnySwitch() {
    function bar(x: number) {
        glb1 += x
        return x
    }
    function testIt(v: number) {
        glb1 = 0
        switch (v) {
            case bar(0):
                return 1
            default:
                return 7
            case bar(1):
                return 2
            case bar(2):
                return 3
        }
    }
    function ss() {
        return ds._id("f7") + "4n"
    }
    function testStr(s: string) {
        switch (s) {
            case "foo":
                return 0
            case ss():
                return 2
            case "bar":
                return 1
            default:
                return 7
        }
    }
    function testQuick(v: number) {
        switch (v) {
            default:
                return 7
            case 0:
                return 1
            case 1:
                return 2
            case bar(2):
                return 3
            case 3:
                return 4
            case 4:
                return 5
            case 5:
                return 6
        }
    }
    function testFallThrough(x: number) {
        let r = ""
        switch (x) {
            // @ts-ignore
            default:
                r += "q"
            // fallthrough
            case 6:
            // @ts-ignore
            case 7:
                r += "x"
            // fallthrough
            case 8:
                r += "y"
                break
            case 10:
                r += "z"
                break
        }
        return r
    }
    function switchLoop() {
        let r = ""
        for (let i = 0; i < 5; ++i) {
            switch (i) {
                case 0:
                case 1:
                    r += "x"
                    break
                case 2:
                    continue
            }
            r += i
        }
        isEq(r, "x0x134")
    }

    let v = testIt(2)
    isEq(v, 3)
    isEq(glb1, 3)
    v = testIt(0)
    isEq(v, 1)
    isEq(glb1, 0)

    isEq(testStr("foo"), 0)
    isEq(testStr("bar"), 1)
    isEq(testStr(ss()), 2)

    for (let i = 0; i <= 6; ++i) isEq(testQuick(i), i + 1)

    isEq(testFallThrough(100), "qxy")
    isEq(testFallThrough(6), "xy")
    isEq(testFallThrough(7), "xy")
    isEq(testFallThrough(8), "y")
    isEq(testFallThrough(10), "z")

    switchLoop()
}

class AssertionError extends RangeError {
    constructor(matcher: string, message: string) {
        super()
        this.name = "AssertionError"
        this.message = `${matcher}: ${message}`
    }
}

function testBuiltinExtends() {
    const a = new AssertionError("a", "b")
    ds.assert(a instanceof Error)
    ds.assert(a instanceof RangeError)
    ds.assert(a instanceof AssertionError)
    ds.assert(a.name === "AssertionError")
}

<<<<<<< HEAD
function testUndef() {
    ds.assert(console.log("foo") === undefined)
}

=======

interface XYZ {
    x: number
    y: string
    z?: number
}

function testDestructArg() {
    function foo({ x, y, z }: XYZ) {
        ds.assert(x === 1)
        ds.assert(y === "foo")
        ds.assert(z === undefined)
    }

    function apply<T>(v: T, f: (v: T) => void) {
        f(v)
    }

    apply({ x: 1, y: 2 }, ({ x, y }) => {
        ds.assert(x === 1)
        ds.assert(y === 2)
    })
    foo({ x: 1, y: "foo" })
}



>>>>>>> fd39db39
testFlow()
if (x !== 42) _panic(10)
testMath()
testLazy()
testBuffer()
testArray()

// top-level const assignment
const { foo, bar } = testObj()
isEq(foo, 7)
isEq(bar, 13)

testSpread()
testConsole()
testString()
testClosures1()
testClosures2()
testClosures3()
testForOf()
testInstanceOf()
testClass()
testFunName()
testJSON()
testAnySwitch()
testBuiltinExtends()
<<<<<<< HEAD
testUndef()
=======
testDestructArg()
>>>>>>> fd39db39

console.log("all OK")<|MERGE_RESOLUTION|>--- conflicted
+++ resolved
@@ -748,12 +748,10 @@
     ds.assert(a.name === "AssertionError")
 }
 
-<<<<<<< HEAD
 function testUndef() {
     ds.assert(console.log("foo") === undefined)
 }
 
-=======
 
 interface XYZ {
     x: number
@@ -781,7 +779,6 @@
 
 
 
->>>>>>> fd39db39
 testFlow()
 if (x !== 42) _panic(10)
 testMath()
@@ -807,10 +804,7 @@
 testJSON()
 testAnySwitch()
 testBuiltinExtends()
-<<<<<<< HEAD
 testUndef()
-=======
 testDestructArg()
->>>>>>> fd39db39
 
 console.log("all OK")