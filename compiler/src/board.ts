--- conflicted
+++ resolved
@@ -2,12 +2,9 @@
     DeviceConfig,
     ArchConfig,
     RepoInfo,
-<<<<<<< HEAD
     PinFunctionInfo,
     PinFunction,
-=======
     normalizeDeviceConfig,
->>>>>>> f295f731
 } from "./archconfig"
 import { DeviceCatalog, deviceCatalogImage } from "jacdac-ts"
 import { parseAnyInt } from "./dcfg"
