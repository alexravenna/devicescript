import * as ts from "typescript"
import { SyntaxKind as SK } from "typescript"

import {
    stringToUint8Array,
    toHex,
    toUTF8,
    write16,
    write32,
    strcmp,
    encodeU32LE,
    fromHex,
    bufferEq,
    uniqueMap,
    encodeU16LE,
    range,
    arrayConcatMany,
} from "./jdutil"

import {
    BinFmt,
    Host,
    OpCall,
    NumFmt,
    Op,
    SMap,
    DevsDiagnostic,
    BUILTIN_STRING__VAL,
    StrIdx,
    BUILTIN_OBJECT__VAL,
    BuiltInString,
    BuiltInObject,
    NumFmtSpecial,
    PacketSpecCode,
    PacketSpecFlag,
    FieldSpecFlag,
    ServiceSpecFlag,
    FunctionFlag,
} from "./format"
import { addUnique, assert, camelize, oops, strlen, upperCamel } from "./util"
import {
    bufferFmt,
    DelayedCodeSection,
    literal,
    Label,
    nonEmittable,
    OpWriter,
    SectionWriter,
    TopOpWriter,
    Value,
    VariableKind,
    packVarIndex,
    CachedValue,
} from "./opwriter"
import {
    buildAST,
    formatDiagnostics,
    getProgramDiagnostics,
    mkDiag,
    trace,
} from "./tsiface"
import { preludeFiles, resolveBuildConfig } from "./specgen"
import {
    VarDebugInfo,
    RoleDebugInfo,
    FunctionDebugInfo,
    DebugInfo,
    SrcLocation,
    DebugVarType,
    SrcFile,
    srcMapEntrySize,
    ConstValue,
    computeSizes,
    LocalBuildConfig,
    ResolvedBuildConfig,
    SystemReg,
    SRV_DEVICE_SCRIPT_CONDITION,
} from "@devicescript/interop"
import { BaseServiceConfig } from "@devicescript/srvcfg"
import { jsonToDcfg, serializeDcfg } from "./dcfg"
import { constantFold, Folded, isTemplateOrStringLiteral } from "./constantfold"

export const JD_SERIAL_HEADER_SIZE = 16
export const JD_SERIAL_MAX_PAYLOAD_SIZE = 236

export const CMD_GET_REG = 0x1000
export const CMD_SET_REG = 0x2000

export const DEVS_FILE_PREFIX = "bytecode"
export const DEVS_BYTECODE_FILE = `${DEVS_FILE_PREFIX}.devs`

export const DEVS_LIB_FILE = `${DEVS_FILE_PREFIX}-lib.json`
export const DEVS_DBG_FILE = `${DEVS_FILE_PREFIX}-dbg.json`
export const DEVS_SIZES_FILE = `${DEVS_FILE_PREFIX}-sizes.md`

const coreModule = "@devicescript/core"

const builtInObjByName: Record<string, BuiltInObject> = {
    "#ds.": BuiltInObject.DEVICESCRIPT,
    "#ArrayConstructor.prototype": BuiltInObject.ARRAY_PROTOTYPE,
    "#ds.RegisterNumber.prototype": BuiltInObject.DSREGISTER_PROTOTYPE,
}
BUILTIN_OBJECT__VAL.forEach((n, i) => {
    n = n.replace(/_prototype$/, ".prototype")
    if (n.indexOf("_") < 0 && i != BuiltInObject.DEVICESCRIPT)
        builtInObjByName["#" + n.replace(/^Ds/, "ds.")] = i
})

type TsFunctionDecl =
    | ts.FunctionDeclaration
    | ts.MethodDeclaration
    | ts.ClassDeclaration
    | ts.VariableDeclaration

class Cell {
    _index: number

    constructor(
        public definition:
            | TsFunctionDecl
            | ts.VariableDeclaration
            | ts.ParameterDeclaration
            | ts.BindingElement
            | ts.Identifier,
        scope: Cell[],
        public _name?: string
    ) {
        this._index = scope.length
        scope.push(this)
    }
    emit(wr: OpWriter): Value {
        oops("on value() on generic Cell")
    }
    canStore() {
        return false
    }
    getName() {
        if (!this._name) {
            if (ts.isIdentifier(this.definition))
                this._name = idName(this.definition)
            else this._name = idName(this.definition.name)
        }
        return this._name
    }
}

class Role extends Cell {
    stringIndex: number
    used = false

    constructor(
        prog: Program,
        definition: ts.VariableDeclaration | ts.Identifier,
        scope: Role[],
        public spec: jdspec.ServiceSpec,
        _name?: string
    ) {
        super(definition, scope, _name)
        assert(!!spec, "no spec " + this._name)
        this.stringIndex = prog.addString(this.getName())
    }
    emit(wr: OpWriter): Value {
        const r = wr.emitExpr(Op.EXPRx_STATIC_ROLE, literal(this._index))
        this.used = true
        return r
    }
    serialize() {
        const r = new Uint8Array(BinFmt.ROLE_HEADER_SIZE)
        write32(r, 0, this.spec.classIdentifier)
        write16(r, 4, this.stringIndex)
        return r
    }
    toString() {
        return `role ${this.getName()}`
    }
    isSensor() {
        return this.spec.packets.some(
            p => p.identifier == SystemReg.StreamingSamples
        )
    }
    isCondition() {
        return this.spec.classIdentifier == SRV_DEVICE_SCRIPT_CONDITION
    }
    debugInfo(): RoleDebugInfo {
        return {
            name: this.getName(),
            serviceClass: this.spec.classIdentifier,
        }
    }
}

class Variable extends Cell {
    public parentProc: Procedure

    constructor(
        definition:
            | ts.VariableDeclaration
            | ts.ParameterDeclaration
            | ts.FunctionDeclaration
            | ts.BindingElement,
        public vkind: VariableKind,
        scopeOrProc: Variable[] | Procedure,
        name?: string
    ) {
        super(
            definition,
            scopeOrProc instanceof Procedure
                ? vkind == VariableKind.Local
                    ? scopeOrProc.locals
                    : scopeOrProc.params
                : scopeOrProc,
            name
        )
        if (scopeOrProc instanceof Procedure) this.parentProc = scopeOrProc
    }

    emitViaClosure(wr: OpWriter, lev: number) {
        if (lev == 0) return this.emit(wr)
        const r = wr.emitExpr(
            Op.EXPRx1_LOAD_CLOSURE,
            literal(this.getClosureIndex()),
            literal(lev)
        )
        return r
    }

    private get packedIndex() {
        return packVarIndex(this.vkind, this._index)
    }

    getClosureIndex() {
        assert(this.vkind != VariableKind.Global)
        return this.parentProc.mapVarOffset(this.packedIndex)
    }

    private assertDirect(wr: OpWriter) {
        if (this.parentProc) {
            assert((wr.prog as Program).proc == this.parentProc)
        }
    }

    emit(wr: OpWriter): Value {
        this.assertDirect(wr)
        let r: Value
        if (this.vkind == VariableKind.Global)
            r = wr.emitMemRef(Op.EXPRx_LOAD_GLOBAL, this.packedIndex)
        else r = wr.emitMemRef(Op.EXPRx_LOAD_LOCAL, this.packedIndex)
        return r
    }
    canStore() {
        return true
    }
    store(wr: OpWriter, src: Value, lev: number) {
        if (lev == 0) {
            this.assertDirect(wr)
            if (this.vkind == VariableKind.Global)
                wr.emitStmt(
                    Op.STMTx1_STORE_GLOBAL,
                    literal(this.packedIndex),
                    src
                )
            else
                wr.emitStmt(
                    Op.STMTx1_STORE_LOCAL,
                    literal(this.packedIndex),
                    src
                )
        } else {
            wr.emitStmt(
                Op.STMTx2_STORE_CLOSURE,
                literal(this.getClosureIndex()),
                literal(lev),
                src
            )
        }
    }
    toString() {
        return `var ${this.getName()}`
    }
    debugInfo(): VarDebugInfo {
        return {
            name: this.getName(),
            type: vkindToDbg(this.vkind),
        }
    }
}

function vkindToDbg(vkind: VariableKind): DebugVarType {
    switch (vkind) {
        case VariableKind.Global:
            return "glb"
        case VariableKind.ThisParam:
        case VariableKind.Parameter:
            return "arg"
        case VariableKind.Cached:
            return "tmp"
        case VariableKind.Local:
            return "loc"
        default:
            return "tmp"
    }
}

class BufferLit extends Cell {
    constructor(
        definition: ts.VariableDeclaration,
        scope: Cell[],
        public litValue: Uint8Array
    ) {
        super(definition, scope)
    }
    emit(wr: OpWriter): Value {
        return wr.emitString(this.litValue)
    }
    toString() {
        return `bufferLit ${this.getName()}`
    }
}

class FunctionDecl extends Cell {
    proc: Procedure

    numCtorArgs: number
    baseCtor: FunctionDecl
    builtinName: string

    constructor(definition: TsFunctionDecl, scope: FunctionDecl[]) {
        super(definition, scope)
    }
    emit(wr: OpWriter): Value {
        const prog = wr.prog as Program
        if (this.builtinName) {
            const res = prog.emitBuiltInConstByName(this.builtinName)
            if (!res)
                throwError(
                    this.definition,
                    `can't emit builtin ${this.builtinName}`
                )
            return res
        }
        return prog.getFunctionProc(this).reference(wr)
    }
    toString() {
        return `function ${this.getName()}`
    }
}

function idName(pat: Expr | ts.DeclarationName) {
    if (pat && ts.isIdentifier(pat)) return pat.text
    else return null
}

function unit() {
    return nonEmittable()
}

function undef() {
    return literal(undefined)
}

interface DsSymbol extends ts.Symbol {
    __ds_cell: Cell
}

class Procedure {
    writer: OpWriter
    index: number
    params: Variable[] = []
    locals: Variable[] = []
    users: ts.Node[] = []
    skipAccounting = false
    parentProc: Procedure
    nestedProcs: Procedure[] = []
    usesClosure = false
    loopStack: LoopLabels[] = []
    returnValue: CachedValue
    returnValueLabel: Label
    returnNoValueLabel: Label
    maxTryBlocks = 0
    constVars: Record<string, ConstValue> = {}
    mapVarOffset: (n: number) => number

    constructor(
        public parent: Program,
        public name: string,
        public sourceNode?: ts.Node,
        public isMethod?: boolean
    ) {
        if (!this.sourceNode) this.sourceNode = parent.lastNode
        this.index = this.parent.procs.length
        this.writer = new OpWriter(parent, `${this.name}_F${this.index}`)
        this.parent.procs.push(this)
        if (
            ts.isMethodDeclaration(this.sourceNode) ||
            ts.isClassDeclaration(this.sourceNode)
        )
            this.isMethod = true
    }
    get numargs() {
        return this.params.length
    }
    toString() {
        return this.writer.getAssembly()
    }
    get usesThis() {
        const p = this.params[0] as Variable
        return p?.vkind == VariableKind.ThisParam
    }
    finalize() {
        if (this.mapVarOffset) return false
        if (this.usesThis) this.writer.funFlags |= FunctionFlag.NEEDS_THIS
        this.mapVarOffset = this.writer.patchLabels(
            this.locals.length,
            this.numargs,
            this.maxTryBlocks
        )
        return true
    }
    args() {
        return this.params.slice() as Variable[]
    }
    useFrom(node: ts.Node) {
        if (this.users.indexOf(node) >= 0) return
        this.users.push(node)
    }
    debugInfo(): FunctionDebugInfo {
        this.writer._forceFinStmt()
        const slots: VarDebugInfo[] = []
        for (const v of this.params.concat(this.locals)) {
            slots[v.getClosureIndex()] = v.debugInfo()
        }
        const numslots = this.writer.numSlots()
        for (let i = 0; i < numslots; ++i) {
            if (!slots[i])
                slots[i] = {
                    name: `_tmp${i}`,
                    type: "tmp",
                }
        }
        return {
            name: this.name,
            location: this.sourceNode
                ? this.parent.getSrcLocation(this.sourceNode)
                : undefined,
            startpc: this.writer.offsetInImg,
            size: this.writer.size,
            users: this.users.map(u => this.parent.getSrcLocation(u)),
            slots,
            constVars: this.constVars,
        }
    }

    addNestedProc(proc: Procedure) {
        this.nestedProcs.push(proc)
        proc.parentProc = this
    }

    dotPrototype(wr: OpWriter) {
        return wr.builtInMember(this.reference(wr), BuiltInString.PROTOTYPE)
    }

    reference(wr: OpWriter) {
        return wr.emitExpr(Op.EXPRx_STATIC_FUNCTION, literal(this.index))
    }

    referenceAsClosure(wr: OpWriter) {
        return wr.emitExpr(Op.EXPRx_MAKE_CLOSURE, literal(this.index))
    }

    callMe(wr: OpWriter, args: Value[], op = OpCall.SYNC) {
        const fn = this.reference(wr)
        if (op == OpCall.SYNC) wr.emitCall(fn, ...args)
        else
            wr.emitCall(
                wr.builtInMember(fn, BuiltInString.START),
                literal(op),
                ...args
            )
    }
    pushTryBlock(stmt: ts.TryStatement) {
        this.loopStack.push({ tryBlock: stmt })
        this.maxTryBlocks = Math.max(
            this.maxTryBlocks,
            this.loopStack.filter(b => !!b.tryBlock).length
        )
    }
}

type Expr = ts.Expression | ts.TemplateLiteralLikeNode
type FunctionLike =
    | ts.FunctionDeclaration
    | ts.ArrowFunction
    | ts.FunctionExpression
    | ts.MethodDeclaration
    | ts.ConstructorDeclaration

const mathConst: SMap<number> = {
    E: Math.E,
    PI: Math.PI,
    LN10: Math.LN10,
    LN2: Math.LN2,
    LOG2E: Math.LOG2E,
    LOG10E: Math.LOG10E,
    SQRT1_2: Math.SQRT1_2,
    SQRT2: Math.SQRT2,
}

function throwError(expr: ts.Node, msg: string): never {
    const err = new Error(msg)
    // console.log(err.stack)
    ;(err as any).sourceNode = expr
    throw err
}

interface LoopLabels {
    tryBlock?: ts.TryStatement
    labelSym?: ts.Symbol
    topLbl?: Label
    continueLbl?: Label
    breakLbl?: Label
}

interface ProtoDefinition {
    className: string
    methodName: string
    names: string[]
    methodDecl?: ts.MethodDeclaration
    protoUpdate?: ts.BinaryExpression
    emitted?: boolean
}

interface CallLike {
    position: ts.CallLikeExpression
    compiledCallExpr?: Value
    callexpr: Expr
    arguments: Expr[]
}

export interface CompileFlags {
    library?: boolean
    allFunctions?: boolean
    allPrototypes?: boolean
    traceBuiltin?: boolean
    traceProto?: boolean
    testHarness?: boolean
    traceAllFiles?: boolean
    traceFiles?: boolean
}

export const compileFlagHelp: Record<string, string> = {
    library: "generate library (in .json format)",
    allFunctions:
        "compile-in all `function ...() { }` top-level declarations, used or not",
    allPrototypes:
        "compile-in all `object.method = function ...` assignments, used or not",
    traceBuiltin: "trace unresolved built-in functions",
    traceProto: "trace tree-shaking of prototypes",
    traceFiles: "trace successful file accesses",
    traceAllFiles: "trace all file accesses",
    testHarness: "add an implicit ds.reboot() at the end",
}

interface PossiblyConstDeclaration extends ts.Declaration {
    __ds_const_val?: Folded
}

class Program implements TopOpWriter {
    bufferLits: BufferLit[] = []
    roles: Role[] = []
    functions: FunctionDecl[] = []
    globals: Variable[] = []
    tree: ts.Program
    checker: ts.TypeChecker
    mainFile: ts.SourceFile
    procs: Procedure[] = []
    lastNode: ts.Node
    floatLiterals: number[] = []
    asciiLiterals: string[] = []
    utf8Literals: string[] = []
    bufferLiterals: Uint8Array[] = []
    writer: OpWriter
    proc: Procedure
    accountingProc: Procedure
    sysSpec: jdspec.ServiceSpec
    serviceSpecs: Record<string, jdspec.ServiceSpec>
    protoDefinitions: ProtoDefinition[] = []
    usedMethods: Record<string, boolean> = {}
    resolverParams: number[]
    prelude: Record<string, string>
    numErrors = 0
    mainProc: Procedure
    protoProc: Procedure
    cloudRole: Role
    cloudMethod429: Label
    onStart: DelayedCodeSection
    flags: CompileFlags = {}
    isLibrary: boolean
    srcFiles: SrcFile[] = []
    diagnostics: DevsDiagnostic[] = []
    startServices: BaseServiceConfig[] = []

    constructor(public mainFileName: string, public host: Host) {
        this.flags = host.getFlags?.() ?? {}
        this.isLibrary = this.flags.library || false
        this.serviceSpecs = {}
        const cfg = host.getConfig()
        for (const sp of cfg.services) {
            this.serviceSpecs[sp.camelName] = sp
        }
        this.sysSpec = this.serviceSpecs["system"]
        this.prelude = preludeFiles(cfg)
    }

    get hasErrors() {
        return this.numErrors > 0
    }

    addString(str: string) {
        let isAscii = true
        for (let i = 0; i < str.length; ++i)
            if (str.charCodeAt(i) > 127 || str.charCodeAt(i) == 0) {
                isAscii = false
                break
            }
        let idx = BUILTIN_STRING__VAL.indexOf(str)
        if (idx >= 0) return idx | (StrIdx.BUILTIN << StrIdx._SHIFT)
        if (isAscii && str.length < 50) {
            idx = addUnique(this.asciiLiterals, str)
            return idx | (StrIdx.ASCII << StrIdx._SHIFT)
        } else
            return (
                addUnique(this.utf8Literals, str) |
                (StrIdx.UTF8 << StrIdx._SHIFT)
            )
    }

    addBuffer(buf: Uint8Array) {
        for (let i = 0; i < this.bufferLiterals.length; ++i) {
            const ss = this.bufferLiterals[i]
            if (bufferEq(buf, ss)) return i
        }
        this.bufferLiterals.push(buf)
        return this.bufferLiterals.length - 1
    }

    addFloat(f: number): number {
        return addUnique(this.floatLiterals, f)
    }

    relativePath(p: string) {
        return p ? this.host.relativePath?.(p) ?? p : p
    }

    getSrcLocation(node: ts.Node): SrcLocation {
        const sf = node.getSourceFile() as ts.SourceFile & {
            __ds_srcidx: number
            __ds_srcoffset: number
        }
        if (sf.__ds_srcidx === undefined) {
            const path = this.relativePath(sf.fileName)
            let idx = this.srcFiles.findIndex(s => s.path == path)
            if (idx < 0) {
                idx = this.srcFiles.length
                this.srcFiles.push({
                    path,
                    length: sf.text.length,
                    text: sf.text,
                })
            }
            sf.__ds_srcidx = idx
            let off = 0
            for (let i = 0; i < idx; ++i) off += this.srcFiles[i].length
            sf.__ds_srcoffset = off
        }
        let pos = node.getStart(sf, false)
        const endp = node.getEnd()
        return [pos + sf.__ds_srcoffset, endp - pos]
    }

    private sanitizeDiagnostic(d: DevsDiagnostic): DevsDiagnostic {
        const related = (
            d: ts.DiagnosticRelatedInformation
        ): ts.DiagnosticRelatedInformation & { filename: string } => ({
            category: d.category,
            code: d.code,
            file: undefined,
            filename: this.relativePath(d.file?.fileName),
            start: d.start,
            length: d.length,
            messageText: d.messageText,
        })

        return {
            ...related(d),
            filename: d.filename,
            line: d.line,
            column: d.column,
            endLine: d.endLine,
            endColumn: d.endColumn,
            formatted: d.formatted,
            relatedInformation: d.relatedInformation?.map(related),
        }
    }

    printDiag(diag: ts.Diagnostic) {
        if (diag.category == ts.DiagnosticCategory.Error) this.numErrors++

        let origFn: string
        if (diag.file) {
            origFn = diag.file.fileName
            diag.file.fileName = this.relativePath(diag.file.fileName)
        }

        try {
            const jdiag: DevsDiagnostic = {
                ...diag,
                filename: this.mainFileName,
                line: 1,
                column: 1,
                endLine: 1,
                endColumn: 1,
                formatted: formatDiagnostics(
                    [diag],
                    this.host.isBasicOutput?.()
                ),
            }

            if (diag.file && diag.file.getLineAndCharacterOfPosition) {
                const st = diag.file.getLineAndCharacterOfPosition(diag.start)
                const en = diag.file.getLineAndCharacterOfPosition(
                    diag.start + diag.length
                )
                jdiag.line = st.line + 1
                jdiag.column = st.character + 1
                jdiag.endLine = en.line + 1
                jdiag.endColumn = en.character + 1
                jdiag.filename = this.relativePath(diag.file.fileName)
            }
            this.diagnostics.push(this.sanitizeDiagnostic(jdiag))
            if (this.host.error) this.host.error(jdiag)
            else console.error(jdiag.formatted)
        } finally {
            if (diag.file) diag.file.fileName = origFn
        }
    }

    reportError(
        node: ts.Node,
        messageText: string,
        category = ts.DiagnosticCategory.Error
    ): Value {
        const diag: ts.Diagnostic = {
            category,
            messageText,
            code: 9999,
            file: node.getSourceFile(),
            start: node.getStart(),
            length: node.getWidth(),
        }
        this.printDiag(diag)
        return unit()
    }

    describeCell(ff: string, idx: number): string {
        switch (ff) {
            case "R":
                return this.roles[idx]?.getName()
            case "B":
                return toHex(this.bufferLiterals[idx])
            case "U":
                return JSON.stringify(this.utf8Literals[idx])
            case "A":
                return JSON.stringify(this.asciiLiterals[idx])
            case "I":
                return JSON.stringify(BUILTIN_STRING__VAL[idx])
            case "O":
                return BUILTIN_OBJECT__VAL[idx] || "???"
            case "L":
                return "" // local
            case "G":
                return this.globals[idx]?.getName()
            case "D":
                return this.floatLiterals[idx] + ""
            case "F":
                return this.procs[idx]?.name
        }
    }

    constantFold(e: Expr) {
        return constantFold((e): Folded => {
            const sym = this.getSymAtLocation(e, true)
            if (!sym) return null
            const decl = sym.valueDeclaration as PossiblyConstDeclaration
            if (decl) {
                if (decl.__ds_const_val) return decl.__ds_const_val
                if (ts.isEnumMember(decl))
                    return ((decl as PossiblyConstDeclaration).__ds_const_val =
                        {
                            val: this.checker.getConstantValue(decl),
                        })
            }

            const nodeName = this.symName(sym)
            switch (nodeName) {
                case "#NaN":
                    return { val: NaN }
                case "#Infinity":
                    return { val: Infinity }
                case "undefined":
                    return { val: undefined }
            }

            return null
        }, e as ts.Expression)
    }

    private emitSleep(ms: number) {
        const wr = this.writer
        wr.emitCall(wr.dsMember(BuiltInString.SLEEPMS), literal(ms))
    }

    private withProcedure(proc: Procedure, f: (wr: OpWriter) => void) {
        assert(!!proc)
        const prevProc = this.proc
        const prevAcc = this.accountingProc
        try {
            this.proc = proc
            if (!proc.skipAccounting) this.accountingProc = proc
            this.writer = proc.writer
            this.withLocation(proc.sourceNode, f)
        } finally {
            this.proc = prevProc
            if (prevProc) this.writer = prevProc.writer
            this.accountingProc = prevAcc
        }
    }

    private forceName(pat: ts.Expression | ts.DeclarationName) {
        const r = idName(pat)
        if (!r) throwError(pat, "only simple identifiers supported")
        return r
    }

    private lookupRoleSpec(expr: ts.Node, serv: string) {
        const r = this.serviceSpecs.hasOwnProperty(serv)
            ? this.serviceSpecs[serv]
            : undefined
        if (!r) throwError(expr, "no such service: " + serv)
        return r
    }

    private getSymTags(sym: ts.Symbol) {
        const tags: Record<string, string> = {}
        for (const tag of sym?.getJsDocTags() ?? []) {
            if (tag.name.startsWith("ds-")) {
                const v = tag.text
                    ?.map(t => t.text)
                    .filter(s => !!s?.trim())
                    .join(" ")
                tags[tag.name] = v ?? ""
            }
        }
        return tags
    }

    private toLiteralJSON(node: ts.Expression): any {
        const folded = this.constantFold(node)
        if (folded && folded.val !== undefined) return folded.val

        if (ts.isArrayLiteralExpression(node))
            return node.elements.map(e => this.toLiteralJSON(e))

        if (ts.isObjectLiteralExpression(node)) {
            const json: Record<string, any> = {}
            for (const prop of node.properties) {
                if (!ts.isPropertyAssignment(prop))
                    throwError(
                        prop,
                        `only simple property assignments supported`
                    )
                const id = this.forceName(prop.name)
                const val = this.toLiteralJSON(prop.initializer)
                if (val === undefined)
                    throwError(
                        prop.initializer,
                        `only literals supported currently`
                    )
                json[id] = val
            }
            return json
        }

        if (ts.isCallExpression(node)) {
            const nam = this.nodeName(node.expression)
            if (nam == "#ds.gpio") return this.toLiteralJSON(node.arguments[0])
        }

        const tags = this.getSymTags(this.getSymAtLocation(node))
        const gpio = parseInt(tags["ds-gpio"])
        if (!isNaN(gpio)) return gpio

        throwError(node, `expecting JSON literal here`)
    }

    private parseRole(decl: ts.VariableDeclaration): Cell {
        if (this.getCellAtLocation(decl)) return

        const expr = decl.initializer

        const buflit = this.bufferLiteral(expr)
        if (buflit)
            return this.assignCell(
                decl,
                new BufferLit(decl, this.bufferLits, buflit)
            )

        if (!expr) return null

        const startPref = '#"@devicescript/servers".start'

        if (
            ts.isCallExpression(expr) &&
            this.nodeName(expr.expression)?.startsWith(startPref)
        ) {
            this.requireArgs(expr, 1)
            const arg = expr.arguments[0]
            const obj: BaseServiceConfig = this.toLiteralJSON(arg)
            if (!obj || typeof obj != "object")
                throwError(arg, `expecting { ... }`)
            const specName = this.lowerFirst(
                this.nodeName(expr.expression).slice(startPref.length)
            )
            obj.service = specName
            const spec = this.lookupRoleSpec(arg, specName)
            if (!obj.name) obj.name = this.forceName(decl.name)
            this.startServices.push(obj)
            const role = new Role(this, decl, this.roles, spec, obj.name)
            return this.assignCell(decl, role)
        }

        if (ts.isNewExpression(expr)) {
            const spec = this.specFromTypeName(
                expr.expression,
                this.nodeName(expr.expression),
                true
            )
            if (spec) {
                this.requireArgs(expr, 0)
                return this.assignCell(
                    decl,
                    new Role(this, decl, this.roles, spec)
                )
            }
        }

        return null
    }

    private emitStore(trg: Variable, src: Value) {
        assert(trg instanceof Variable)
        trg.store(this.writer, src, this.getClosureLevel(trg))
    }

    private emitLoad(node: ts.Node, cell: Variable) {
        assert(cell instanceof Variable)
        const lev = this.getClosureLevel(cell)
        if (lev && this.isInLoop(cell.definition))
            throwError(
                node,
                "closure references to loop variables are currently broken"
            )
        return cell.emitViaClosure(this.writer, lev)
    }

    private skipInit(decl: ts.VariableDeclaration) {
        if (this.isTopLevel(decl) && idName(decl.name)) {
            const cell = this.getCellAtLocation(decl)
            return !(cell instanceof Variable)
        }
        if ((decl as PossiblyConstDeclaration).__ds_const_val) return true
        return false
    }

    private getPropName(pn: ts.PropertyName | ts.BindingName) {
        if (ts.isIdentifier(pn) || ts.isStringLiteral(pn)) return pn.text
        throwError(pn, "unsupported property name")
    }

    private assignToId(id: ts.Identifier, init: Value) {
        this.emitStore(this.getVarAtLocation(id), init)
    }

    private cloneObj(obj: Value) {
        const wr = this.writer
        wr.emitStmt(Op.STMT0_ALLOC_MAP)
        wr.emitCall(wr.objectMember(BuiltInString.ASSIGN), this.retVal(), obj)
        return this.retVal()
    }

    private assignToBindingElement(
        bindingElt: ts.BindingElement,
        obj: CachedValue,
        usedFields: string[]
    ) {
        const wr = this.writer
        const bindingName = bindingElt.name

        if (bindingElt.dotDotDotToken) {
            const spr = wr.cacheValue(this.cloneObj(obj.emit()))

            for (const pn of usedFields)
                wr.emitStmt(
                    Op.STMT2_INDEX_DELETE,
                    spr.emit(),
                    wr.emitString(pn)
                )

            if (!ts.isIdentifier(bindingName))
                throwError(bindingName, "unsupported spread")
            this.assignToId(bindingName, spr.finalEmit())
            return
        }

        const pname = this.getPropName(
            bindingElt.propertyName ?? bindingElt.name
        )
        usedFields.push(pname)

        const val = wr.emitIndex(obj.emit(), wr.emitString(pname))
        this.finishBindingAssignment(bindingElt, val)
    }

    private finishBindingAssignment(bindingElt: ts.BindingElement, val: Value) {
        const bindingName = bindingElt.name

        if (bindingElt.initializer)
            throwError(
                bindingElt,
                "default values in bindings not supported yet"
            )

        if (ts.isIdentifier(bindingName)) {
            this.assignToId(bindingName, val)
        } else if (ts.isObjectBindingPattern(bindingName)) {
            const obj2 = this.writer.cacheValue(val)
            const used: string[] = []
            for (const elt of bindingName.elements) {
                this.assignToBindingElement(elt, obj2, used)
            }
            obj2.free()
        } else {
            throwError(bindingName, "invalid binding elt")
        }
    }

    private assignToArrayBindingElement(
        bindingElt: ts.ArrayBindingElement,
        obj: CachedValue,
        index: number
    ) {
        if (ts.isOmittedExpression(bindingElt)) return

        const wr = this.writer
        const bindingName = bindingElt.name

        if (bindingElt.dotDotDotToken) {
            const spl = wr.emitIndex(obj.emit(), wr.emitString("slice"))
            wr.emitCall(spl, literal(index))
            if (!ts.isIdentifier(bindingName))
                throwError(bindingName, "unsupported spread")
            this.assignToId(bindingName, this.retVal())
            return
        }

        const val = wr.emitIndex(obj.emit(), literal(index))
        this.finishBindingAssignment(bindingElt, val)
    }

    private isLoop(node: ts.Node) {
        switch (node.kind) {
            case SK.WhileStatement:
            case SK.DoStatement:
            case SK.ForStatement:
            case SK.ForOfStatement:
            case SK.ForInStatement:
                return true
            default:
                return false
        }
    }

    private isFundecl(node: ts.Node) {
        switch (node.kind) {
            case SK.FunctionDeclaration:
            case SK.FunctionExpression:
            case SK.ArrowFunction:
                return true
            default:
                return false
        }
    }

    private isInLoop(node: ts.Node) {
        while (node) {
            if (this.isLoop(node)) return true
            node = node.parent
            if (node && this.isFundecl(node)) return false
        }
        return false
    }

    private emitVariableDeclarationList(decls: ts.VariableDeclarationList) {
        for (const decl of decls.declarations) {
            this.assignVariableCells(decl) // just in case

            if (this.skipInit(decl)) continue

            let init: Value = null

            if (decl.initializer) init = this.emitExpr(decl.initializer)
            else if (this.isInLoop(decl)) init = literal(undefined)

            if (!init) continue

            if (ts.isIdentifier(decl.name)) {
                this.assignToId(decl.name, init)
            } else {
                this.destructDefinition(decl, init)
            }
        }
    }

    private emitVariableStatement(decls: ts.VariableStatement) {
        this.emitVariableDeclarationList(decls.declarationList)
    }

    private valueIsAlwaysFalse(v: Value) {
        if (v.isLiteral) return v.numValue == 0
        return v.op == Op.EXPR0_FALSE || v.op == Op.EXPR0_NULL
    }

    private valueIsAlwaysTrue(v: Value) {
        if (v.isLiteral) return v.numValue != 0 && !isNaN(v.numValue)
        return v.op == Op.EXPR0_TRUE
    }

    private emitIfStatement(stmt: ts.IfStatement) {
        const cond = this.emitExpr(stmt.expression)
        if (this.valueIsAlwaysFalse(cond)) {
            if (stmt.elseStatement) this.emitStmt(stmt.elseStatement)
        } else if (this.valueIsAlwaysTrue(cond)) {
            this.emitStmt(stmt.thenStatement)
        } else {
            this.writer.emitIfAndPop(
                cond,
                () => this.emitStmt(stmt.thenStatement),
                stmt.elseStatement
                    ? () => this.emitStmt(stmt.elseStatement)
                    : null
            )
        }
    }

    private emitForStatement(stmt: ts.ForStatement) {
        const wr = this.writer

        const loop = this.mkLoopLabels(stmt)

        if (stmt.initializer) {
            if (ts.isVariableDeclarationList(stmt.initializer))
                this.emitVariableDeclarationList(stmt.initializer)
            else {
                this.emitIgnoredExpression(stmt.initializer)
            }
        }

        wr.emitLabel(loop.topLbl)

        const cond = this.emitExpr(stmt.condition)
        wr.emitJumpIfFalse(loop.breakLbl, cond)

        try {
            this.proc.loopStack.push(loop)
            this.emitStmt(stmt.statement)
            wr.emitLabel(loop.continueLbl)
            if (stmt.incrementor) this.emitIgnoredExpression(stmt.incrementor)
        } finally {
            this.proc.loopStack.pop()
        }

        wr.emitJump(loop.topLbl)
        wr.emitLabel(loop.breakLbl)
    }

    /*
        try { BODY }
        catch (e) { CATCH }
        finally { FINALLY }

        ==>
            try l_finally
            try l_catch
            BODY
            end_try l_after

        l_catch:
            catch()
            e := retval()
            CATCH
        l_after: 
        l_finally:
            finally()
            tmp := retval()
            FINALLY
            re_throw tmp
    */

    private emitTryCatchStatement(stmt: ts.TryStatement) {
        if (!stmt.catchClause) return this.emitBlock(stmt.tryBlock)

        const wr = this.writer

        const after = wr.mkLabel("aftertry")
        const catchLbl = wr.mkLabel("catch")
        wr.emitTry(catchLbl)

        this.proc.pushTryBlock(stmt)
        try {
            this.emitBlock(stmt.tryBlock)
        } finally {
            this.proc.loopStack.pop()
            wr.emitEndTry(after)
        }

        wr.emitLabel(catchLbl)
        wr.emitStmt(Op.STMT0_CATCH)
        const decl = stmt.catchClause.variableDeclaration
        if (decl) {
            this.assignVariableCells(decl)
            this.emitStore(this.getVarAtLocation(decl), this.retVal())
        }
        this.emitBlock(stmt.catchClause.block)

        wr.emitLabel(after)
    }

    private emitTryStatement(stmt: ts.TryStatement) {
        if (!stmt.finallyBlock) return this.emitTryCatchStatement(stmt)

        // try ... catch ... finally ...
        const wr = this.writer

        const finallyLbl = wr.mkLabel("finally")
        wr.emitTry(finallyLbl)
        this.proc.pushTryBlock(stmt)

        try {
            this.emitTryCatchStatement(stmt)
        } finally {
            this.proc.loopStack.pop()
        }

        wr.emitLabel(finallyLbl)
        wr.emitStmt(Op.STMT0_FINALLY)
        const exn = wr.cacheValue(this.retVal(), true)
        this.emitBlock(stmt.finallyBlock)
        wr.emitStmt(Op.STMT1_RE_THROW, exn.finalEmit())
    }

    private emitThrowStatement(stmt: ts.ThrowStatement) {
        const wr = this.writer
        wr.emitStmt(Op.STMT1_THROW, this.emitExpr(stmt.expression))
    }

    private emitSwitchStatement(stmt: ts.SwitchStatement) {
        const wr = this.writer
        const expr = wr.cacheValue(this.emitExpr(stmt.expression), true)

        let deflLbl: Label
        const labels = stmt.caseBlock.clauses.map(cl => {
            const lbl = wr.mkLabel("sw")
            if (ts.isDefaultClause(cl)) {
                deflLbl = lbl
            } else {
                const clexpr = this.emitExpr(cl.expression)
                wr.emitJumpIfFalse(
                    lbl,
                    wr.emitExpr(Op.EXPR2_NE, expr.emit(), clexpr)
                )
            }
            return lbl
        })
        expr.free()

        const loop: LoopLabels = {
            breakLbl: wr.mkLabel("swBrk"),
        }

        if (deflLbl) wr.emitJump(deflLbl)
        else wr.emitJump(loop.breakLbl)

        try {
            this.proc.loopStack.push(loop)
            stmt.caseBlock.clauses.forEach((cl, idx) => {
                wr.emitLabel(labels[idx])
                for (const s of cl.statements) this.emitStmt(s)
            })
        } finally {
            this.proc.loopStack.pop()
        }

        wr.emitLabel(loop.breakLbl)
    }

    private emitBlock(stmt: ts.Block) {
        let hadFun = false
        let stmts = stmt.statements.slice()
        for (const s of stmts) {
            this.assignCellsToStmt(s)
            if (ts.isFunctionDeclaration(s)) hadFun = true
        }
        if (hadFun) {
            stmts = stmts
                .filter<ts.Statement>(ts.isFunctionDeclaration)
                .concat(stmts.filter(s => !ts.isFunctionDeclaration(s)))
        }

        for (const s of stmts) this.emitStmt(s)
    }

    private emitBreakContStatement(stmt: ts.BreakOrContinueStatement) {
        const sym = stmt.label ? this.getSymAtLocation(stmt.label) : null
        let numTry = 0
        const wr = this.writer
        for (let i = this.proc.loopStack.length - 1; i >= 0; i--) {
            const loop = this.proc.loopStack[i]
            if (loop.tryBlock) {
                numTry++
                continue
            }
            if (sym && sym != loop.labelSym) continue
            const lbl =
                stmt.kind == SK.ContinueStatement
                    ? loop.continueLbl
                    : loop.breakLbl
            if (!lbl) continue
            if (numTry) wr.emitThrowJmp(lbl, numTry)
            else wr.emitJump(lbl)
            return
        }
        throwError(stmt, "loop not found")
    }

    private mkLoopLabels(stmt: ts.IterationStatement) {
        const wr = this.writer
        const res: LoopLabels = {
            topLbl: wr.mkLabel("top"),
            continueLbl: wr.mkLabel("continue"),
            breakLbl: wr.mkLabel("break"),
        }
        if (ts.isLabeledStatement(stmt.parent)) {
            res.labelSym = this.getSymAtLocation(stmt.parent.label)
        }
        return res
    }

    private emitForOfStatement(stmt: ts.ForOfStatement) {
        const wr = this.writer

        const loop = this.mkLoopLabels(stmt)

        if (
            stmt.awaitModifier ||
            !stmt.initializer ||
            !ts.isVariableDeclarationList(stmt.initializer) ||
            stmt.initializer.declarations.length != 1
        )
            throwError(stmt, "only for (let/const x of ...) supported")

        const decl = stmt.initializer.declarations[0]

        const coll = wr.cacheValue(this.emitExpr(stmt.expression), true)
        const idx = wr.cacheValue(literal(0), true)

        this.emitVariableDeclarationList(stmt.initializer)
        const elt = this.getVarAtLocation(decl)

        wr.emitLabel(loop.topLbl)

        const cond = wr.emitExpr(
            Op.EXPR2_LT,
            idx.emit(),
            wr.emitIndex(coll.emit(), wr.emitString("length"))
        )
        wr.emitJumpIfFalse(loop.breakLbl, cond)

        try {
            const collVal = coll.emit()
            const idxVal = idx.emit()
            this.emitStore(elt, wr.emitIndex(collVal, idxVal))
            this.proc.loopStack.push(loop)
            this.emitStmt(stmt.statement)
            wr.emitLabel(loop.continueLbl)
            idx.store(wr.emitExpr(Op.EXPR2_ADD, idx.emit(), literal(1)))
        } finally {
            this.proc.loopStack.pop()
            coll.free()
            idx.free()
        }

        wr.emitJump(loop.topLbl)
        wr.emitLabel(loop.breakLbl)
    }

    private emitWhileStatement(stmt: ts.WhileStatement) {
        const wr = this.writer

        const loop = this.mkLoopLabels(stmt)

        wr.emitLabel(loop.continueLbl)
        wr.emitLabel(loop.topLbl)
        const cond = this.emitExpr(stmt.expression)
        wr.emitJumpIfFalse(loop.breakLbl, cond)

        try {
            this.proc.loopStack.push(loop)
            this.emitStmt(stmt.statement)
        } finally {
            this.proc.loopStack.pop()
        }

        wr.emitJump(loop.continueLbl)
        wr.emitLabel(loop.breakLbl)
    }

    private emitEnumDeclaration(stmt: ts.EnumDeclaration) {
        // nothing to do
    }

    private finishRetVal() {
        const wr = this.writer
        if (this.proc.returnValueLabel) {
            wr.emitLabel(this.proc.returnValueLabel)
            wr.emitStmt(Op.STMT1_RETURN, this.proc.returnValue.finalEmit())
        }
        if (this.proc.returnNoValueLabel) {
            wr.emitLabel(this.proc.returnNoValueLabel)
            wr.emitStmt(Op.STMT1_RETURN, literal(undefined))
        }
    }

    private emitReturnStatement(stmt: ts.ReturnStatement) {
        const wr = this.writer
        const numTry = this.proc.loopStack.filter(l => !!l.tryBlock).length
        if (stmt.expression) {
            if (wr.ret) oops("return with value not supported here")
            const expr = this.emitExpr(stmt.expression)
            if (numTry) {
                if (!this.proc.returnValue) {
                    this.proc.returnValue = wr.cacheValue(expr, true)
                    this.proc.returnValueLabel = wr.mkLabel("retVal")
                } else this.proc.returnValue.store(expr)
                wr.emitThrowJmp(this.proc.returnValueLabel, numTry)
            } else {
                wr.emitStmt(Op.STMT1_RETURN, expr)
            }
        } else {
            if (wr.ret) {
                this.writer.emitThrowJmp(this.writer.ret, numTry)
            } else {
                if (numTry) {
                    if (!this.proc.returnNoValueLabel)
                        this.proc.returnNoValueLabel = wr.mkLabel("retNoVal")
                    wr.emitThrowJmp(this.proc.returnNoValueLabel, numTry)
                } else {
                    wr.emitStmt(Op.STMT1_RETURN, literal(undefined))
                }
            }
        }
    }

    private lowerFirst(r: string) {
        return r[0].toLowerCase() + r.slice(1)
    }

    private specFromTypeName(
        expr: ts.Node,
        nm?: string,
        optional = false
    ): jdspec.ServiceSpec {
        if (!nm) nm = this.nodeName(expr)
        if (nm && nm.startsWith("#ds.")) {
            let r = this.lowerFirst(nm.slice(4))
            if (r == "condition") r = "deviceScriptCondition"
            return this.lookupRoleSpec(expr, r)
        } else {
            if (optional) return null
            throwError(expr, `type name not understood: ${nm}`)
        }
    }

    private emitCtorAssignments(
        cls: ts.ClassLikeDeclaration,
        ctor?: ts.ConstructorDeclaration
    ) {
        assert(this.proc.usesThis)
        this.proc.writer.funFlags |=
            FunctionFlag.IS_CTOR | FunctionFlag.NEEDS_THIS
        for (const mem of cls.members) {
            if (!ts.isPropertyDeclaration(mem)) continue
            const id = this.forceName(mem.name)
            if (mem.initializer)
                this.withLocation(mem, wr => {
                    wr.emitStmt(
                        Op.STMT3_INDEX_SET,
                        this.emitThisExpression(mem),
                        wr.emitString(id),
                        this.emitExpr(mem.initializer)
                    )
                })
        }
        for (const param of ctor?.parameters ?? []) {
            if (ts.isParameterPropertyDeclaration(param, ctor)) {
                this.withLocation(param, wr => {
                    wr.emitStmt(
                        Op.STMT3_INDEX_SET,
                        this.emitThisExpression(param),
                        wr.emitString(this.forceName(param.name)),
                        this.getVarAtLocation(param).emit(wr)
                    )
                })
            }
        }
    }

    private emitCtor(cls: ts.ClassLikeDeclaration, proc: Procedure) {
        const ctor = cls.members.find(ts.isConstructorDeclaration)
        if (ctor) return this.emitFunction(ctor, proc)
        else {
            // generate implicit ctor
            try {
                const fdecl = this.getCellAtLocation(cls) as FunctionDecl
                assert(fdecl instanceof FunctionDecl)
                this.withProcedure(proc, wr => {
                    this.addParameter(proc, "this")
                    const params = range(fdecl.numCtorArgs).map(i =>
                        this.addParameter(proc, "a" + i)
                    )
                    if (fdecl.baseCtor) {
                        wr.emitCall(
                            wr.emitExpr(
                                Op.EXPR2_BIND,
                                fdecl.baseCtor.emit(wr),
                                this.emitThisExpression(cls)
                            ),
                            ...params.map(p => p.emit(wr))
                        )
                    } else {
                        assert(params.length == 0)
                    }
                    this.emitCtorAssignments(cls)
                    wr.emitStmt(Op.STMT1_RETURN, literal(undefined))
                    this.finishRetVal()
                    this.finalizeProc(proc)
                })
            } catch (e) {
                this.handleException(cls, e)
            }
            return proc
        }
    }

    private isLeafCtor(stmt: FunctionLike): stmt is ts.ConstructorDeclaration {
        if (!ts.isConstructorDeclaration(stmt)) return false
        const decl = this.getCellAtLocation(stmt.parent) as FunctionDecl
        return decl.baseCtor == null
    }

    private emitFunction(stmt: FunctionLike, proc: Procedure) {
        try {
            this.withProcedure(proc, () => {
                this.emitParameters(stmt, proc)
                // if there is a base class (non-leaf) then ctor assignments emitted right after super() call
                if (this.isLeafCtor(stmt))
                    this.emitCtorAssignments(stmt.parent, stmt)
                this.emitFunctionBody(stmt, proc)
            })
        } catch (e) {
            this.handleException(stmt, e)
        }
        return proc
    }

    private emitNested(proc: Procedure) {
        for (const p of proc.nestedProcs) {
            if (
                p.sourceNode &&
                (ts.isFunctionDeclaration(p.sourceNode) ||
                    ts.isFunctionExpression(p.sourceNode) ||
                    ts.isArrowFunction(p.sourceNode))
            )
                this.emitFunction(p.sourceNode, p)
            else oops("bad sourceNode")
        }
    }

    private finalizeProc(proc: Procedure) {
        try {
            if (!proc.finalize()) return
        } catch (e) {
            this.handleException(proc.sourceNode, e)
            return
        }
        this.emitNested(proc)
    }

    private emitFunctionBody(stmt: FunctionLike, proc: Procedure) {
        if (ts.isBlock(stmt.body)) {
            this.emitStmt(stmt.body)
            if (!this.writer.justHadReturn())
                this.writer.emitStmt(Op.STMT1_RETURN, literal(undefined))
        } else {
            this.writer.emitStmt(Op.STMT1_RETURN, this.emitExpr(stmt.body))
        }
        this.finishRetVal()

        this.finalizeProc(proc)
    }

    private addParameter(
        proc: Procedure,
        id: ts.ParameterDeclaration | string
    ) {
        const v = new Variable(
            typeof id == "string" ? null : id,
            VariableKind.Parameter,
            proc
        )
        if (typeof id == "string") v._name = id
        else this.assignCell(id, v)
        if (v.getName() == "this") v.vkind = VariableKind.ThisParam
        return v
    }

    private withLocation(node: ts.Node, f: (wr: OpWriter) => void) {
        const wr = this.writer

        if (!node) return f(wr)

        wr.locPush(this.getSrcLocation(node))
        try {
            f(wr)
        } finally {
            wr.locPop()
        }
    }

    private emitParameters(stmt: FunctionLike, proc: Procedure) {
        if (proc.isMethod && idName(stmt.parameters[0]?.name) != "this")
            this.addParameter(proc, "this")
        const destructParams: {
            paramdef: ts.ParameterDeclaration
            paramVar: Variable
        }[] = []
        for (const paramdef of stmt.parameters) {
            if (paramdef.kind != SK.Parameter)
                throwError(
                    paramdef,
                    "only simple identifiers supported as parameters"
                )
            if (ts.isObjectBindingPattern(paramdef.name)) {
                const paramVar = this.addParameter(proc, "obj")
                destructParams.push({ paramdef, paramVar })
            } else {
                this.forceName(paramdef.name)
                this.addParameter(proc, paramdef)
            }
        }
        for (const paramdef of stmt.parameters) {
            if (paramdef.initializer) {
                this.withLocation(paramdef, wr => {
                    const v = this.getVarAtLocation(paramdef)
                    wr.emitIfAndPop(
                        wr.emitExpr(Op.EXPR1_IS_UNDEFINED, v.emit(wr)),
                        () => {
                            this.emitStore(
                                v,
                                this.emitExpr(paramdef.initializer)
                            )
                        }
                    )
                })
            }
        }
        for (const { paramdef, paramVar } of destructParams) {
            this.withLocation(paramdef, wr => {
                this.assignVariableCells(paramdef)
                const val = paramVar.emit(wr)
                val.assumeStateless()
                this.destructDefinition(paramdef, val)
            })
        }
    }

    private destructDefinition(
        decl: ts.VariableDeclaration | ts.ParameterDeclaration,
        init: Value
    ) {
        const obj = this.writer.cacheValue(init)
        if (ts.isObjectBindingPattern(decl.name)) {
            const used: string[] = []
            for (const elt of decl.name.elements)
                this.assignToBindingElement(elt, obj, used)
        } else if (ts.isArrayBindingPattern(decl.name)) {
            let idx = 0
            for (const elt of decl.name.elements) {
                this.assignToArrayBindingElement(elt, obj, idx++)
            }
        } else {
            throwError(decl, "unsupported destructuring")
        }
        obj.free()
    }

    getFunctionProc(fundecl: FunctionDecl) {
        if (fundecl.proc) return fundecl.proc
        const stmt = fundecl.definition as TsFunctionDecl
        fundecl.proc = new Procedure(this, fundecl.getName(), stmt)
        if (ts.isClassDeclaration(stmt))
            return this.emitCtor(stmt, fundecl.proc)
        else if (ts.isVariableDeclaration(stmt))
            oops(`function is builtin ${fundecl.builtinName}`)
        else return this.emitFunction(stmt, fundecl.proc)
    }

    private emitFunctionDeclaration(stmt: ts.FunctionDeclaration) {
        const fundecl = this.functions.find(
            f => f.definition === stmt
        ) as FunctionDecl

        if (
            stmt.asteriskToken ||
            (stmt.modifiers && !stmt.modifiers.every(modifierOK))
        )
            throwError(stmt, "modifier not supported")

        if (!this.isTopLevel(stmt)) {
            this.emitStore(
                this.getVarAtLocation(stmt),
                this.emitFunctionExpr(stmt)
            )
            return
        }

        assert(!!fundecl || !!this.numErrors)

        if (fundecl) {
            if (
                this.flags.allFunctions ||
                (this.isLibrary && this.inMainFile(stmt))
            )
                this.getFunctionProc(fundecl)
        }

        function modifierOK(mod: ts.Modifier) {
            switch (mod.kind) {
                case SK.AsyncKeyword:
                case SK.ExportKeyword:
                    return true
                default:
                    return false
            }
        }
    }

    private methodNames(sym: ts.Symbol) {
        const name = this.symName(sym)
        const names = [name]

        //TODO: michal?
        if (name == "#ds.RegisterNumber.onChange")
            names.push(
                "#ds.RegisterBuffer.onChange",
                "#ds.RegisterBool.onChange"
            )

        for (const baseSym of this.getBaseSyms(sym)) {
            names.push(this.symName(baseSym))
        }

        return names
    }

    private emitClassDeclaration(stmt: ts.ClassDeclaration) {
        const fdecl = this.getCellAtLocation(stmt) as FunctionDecl
        assert(fdecl instanceof FunctionDecl)

        let numCtorArgs: number = null

        for (const mem of stmt.members) {
            switch (mem.kind) {
                case SK.PropertyDeclaration:
                case SK.MethodDeclaration:
                case SK.Constructor:
                case SK.SemicolonClassElement:
                    break
                default:
                    throwError(mem, "unsupported class member")
            }

            if (ts.isMethodDeclaration(mem)) {
                const sym = this.getSymAtLocation(mem)
                this.protoDefinitions.push({
                    className: this.nodeName(stmt),
                    methodName: this.forceName(mem.name),
                    names: this.methodNames(sym),
                    methodDecl: mem,
                })
            } else if (ts.isConstructorDeclaration(mem)) {
                numCtorArgs = mem.parameters.length
            }
        }

        let baseDecl: FunctionDecl
        if (stmt.heritageClauses) {
            for (const cls of stmt.heritageClauses) {
                if (cls.token == SK.ImplementsKeyword) continue
                if (cls.token == SK.ExtendsKeyword) {
                    const tps = cls.types
                        .slice()
                        .map(e => this.checker.getTypeAtLocation(e))
                    if (tps.length != 1)
                        throwError(cls, "only single extends supported")
                    baseDecl = this.symCell(tps[0].symbol) as FunctionDecl
                    if (!(baseDecl instanceof FunctionDecl))
                        throwError(cls, "invalid extends")
                }
            }
        }

        assert(baseDecl == null || baseDecl.numCtorArgs != null)
        fdecl.numCtorArgs = numCtorArgs ?? baseDecl?.numCtorArgs ?? 0
        fdecl.baseCtor = baseDecl
    }

    private isTopLevel(node: ts.Node) {
        return !!(node as any)._devsIsTopLevel
    }

    private symSetCell(sym: ts.Symbol, cell: Cell) {
        const s = sym as DsSymbol
        assert(!s.__ds_cell || s.__ds_cell == cell || this.numErrors > 0)
        s.__ds_cell = cell
    }

    private assignCell<T extends Cell>(node: ts.NamedDeclaration, cell: T): T {
        const sym = this.checker.getSymbolAtLocation(node.name)
        assert(!!sym)
        this.symSetCell(sym, cell)
        return cell
    }

    private emitMethod(meth: ts.MethodDeclaration) {
        const proc = new Procedure(this, this.forceName(meth.name), meth)
        this.emitFunction(meth, proc)
        this.withLocation(meth, wr => {
            wr.emitStmt(
                Op.STMT3_INDEX_SET,
                this.ctorProc(meth.parent).dotPrototype(wr),
                wr.emitString(this.forceName(meth.name)),
                proc.reference(wr)
            )
        })
    }

    private ctorProc(
        cls: ts.ClassLikeDeclaration | ts.ObjectLiteralExpression
    ) {
        const ctordecl = this.getCellAtLocation(cls) as FunctionDecl
        assert(ctordecl instanceof FunctionDecl)
        return ctordecl.proc
    }

    private emitProtoAssigns() {
        const needsEmit = (p: ProtoDefinition) => {
            if (p.emitted) return false
            if (p.methodDecl && this.ctorProc(p.methodDecl.parent) == null)
                return false
            if (this.flags.allPrototypes) return true
            if (this.usedMethods["*" + p.methodName]) return true
            if (p.names.some(n => this.usedMethods[n])) return true
            return false
        }

        this.withProcedure(this.protoProc, () => {
            for (;;) {
                let numemit = 0
                for (const p of this.protoDefinitions) {
                    if (needsEmit(p)) {
                        p.emitted = true
                        numemit++
                        if (this.flags.traceProto) trace("EMIT upd", p.names[0])
                        if (p.methodDecl) this.emitMethod(p.methodDecl)
                        else
                            this.withLocation(p.protoUpdate, () =>
                                this.emitAssignmentExpression(
                                    p.protoUpdate,
                                    true
                                )
                            )
                    }
                }
                this.emitNested(this.protoProc)
                this.protoProc.nestedProcs = []

                if (numemit == 0) break
            }

            for (const fdecl of this.functions) {
                if (fdecl.baseCtor && fdecl.proc) {
                    this.withLocation(fdecl.definition, wr => {
                        wr.emitCall(
                            wr.objectMember(BuiltInString.SETPROTOTYPEOF),
                            fdecl.proc.dotPrototype(wr),
                            fdecl.baseCtor.builtinName
                                ? this.emitBuiltInConstByName(
                                      fdecl.baseCtor.builtinName + ".prototype"
                                  )
                                : fdecl.baseCtor.proc.dotPrototype(wr)
                        )
                    })
                }
            }

            this.writer.emitStmt(Op.STMT1_RETURN, literal(undefined))
            this.finalizeProc(this.protoProc)
        })

        if (this.flags.traceProto) {
            for (const p of this.protoDefinitions) {
                if (!p.emitted) trace("skip upd", p.names[0])
            }
        }
    }

    private emitProgram(prog: ts.Program) {
        this.lastNode = this.mainFile
        this.mainProc = new Procedure(this, "main", this.mainFile)
        this.protoProc = new Procedure(this, "prototype", this.mainFile)

        this.onStart = new DelayedCodeSection("onStart", this.mainProc.writer)

        const stmts = ([] as ts.Statement[]).concat(
            ...prog
                .getSourceFiles()
                .map(file => (file.isDeclarationFile ? [] : file.statements))
        )

        stmts.forEach(markTopLevel)

        // pre-declare all functions and globals
        for (const s of stmts) {
            this.assignCellsToStmt(s)
        }

        this.roles.sort((a, b) => strcmp(a.getName(), b.getName()))
        this.roles.forEach((r, i) => {
            r._index = i
        })

        // make sure the cloud role is last
        this.cloudRole = new Role(
            this,
            null,
            this.roles,
            this.serviceSpecs["cloudAdapter"],
            "cloud"
        )

        this.withProcedure(this.mainProc, wr => {
            this.protoProc.callMe(wr, [])
            for (const s of stmts) this.emitStmt(s)
            this.onStart.finalizeRaw()
            if (this.flags.testHarness)
                wr.emitCall(wr.dsMember(BuiltInString.REBOOT))
            wr.emitStmt(Op.STMT1_RETURN, literal(0))
            this.finalizeProc(this.mainProc)
            if (this.roles.length > 1 || this.cloudRole.used)
                this.markMethodUsed("#ds.Role.onPacket")
            this.emitProtoAssigns()
        })

        if (!this.cloudRole.used) {
            const cl = this.roles.pop()
            assert(cl == this.cloudRole)
        }

        function markTopLevel(node: ts.Node) {
            ;(node as any)._devsIsTopLevel = true
            if (ts.isExpressionStatement(node)) markTopLevel(node.expression)
            else if (ts.isVariableStatement(node))
                node.declarationList.declarations.forEach(markTopLevel)
            else if (
                ts.isVariableDeclaration(node) &&
                !ts.isIdentifier(node.name)
            )
                node.name.elements.forEach(markTopLevel)
        }
    }

    private assignCellsToStmt(stmt: ts.Statement) {
        try {
            if (ts.isVariableStatement(stmt)) {
                for (const decl of stmt.declarationList.declarations)
                    try {
                        this.assignVariableCells(decl)
                    } catch (e) {
                        this.handleException(decl, e)
                    }
            } else if (ts.isFunctionDeclaration(stmt)) {
                if (this.getCellAtLocation(stmt)) return
                this.forceName(stmt.name)
                if (this.isTopLevel(stmt))
                    this.assignCell(
                        stmt,
                        new FunctionDecl(stmt, this.functions)
                    )
                else
                    this.assignCell(
                        stmt,
                        new Variable(stmt, VariableKind.Local, this.proc)
                    )
            } else if (ts.isClassDeclaration(stmt)) {
                if (this.getCellAtLocation(stmt)) return
                if (!stmt.name) throwError(stmt, "classes need names")
                if (!this.isTopLevel(stmt))
                    throwError(stmt, "only top-level classes supported")
                this.forceName(stmt.name)
                this.assignCell(stmt, new FunctionDecl(stmt, this.functions))
            }
        } catch (e) {
            this.handleException(stmt, e)
        }
    }

    private assignVariableCells(
        decl: ts.VariableDeclaration | ts.ParameterDeclaration
    ) {
        const topLevel = this.isTopLevel(decl)
        if (ts.isVariableDeclaration(decl) && idName(decl.name) && topLevel) {
            if (this.parseRole(decl)) return
        }

        const doAssign = (
            decl:
                | ts.VariableDeclaration
                | ts.ParameterDeclaration
                | ts.BindingElement
        ) => {
            if (ts.isIdentifier(decl.name)) {
                if (this.getCellAtLocation(decl)) return

                const d0 = decl as PossiblyConstDeclaration
                if (d0.__ds_const_val) return
                if (
                    ts.isVariableDeclaration(decl) &&
                    decl.initializer &&
                    ts.getCombinedNodeFlags(decl) & ts.NodeFlags.Const
                ) {
                    const folded = this.constantFold(decl.initializer)
                    if (folded) {
                        d0.__ds_const_val = folded
                        let val = folded.val

                        if (val === null) {
                            // OK
                        } else if (
                            JSON.stringify(val) != "null" &&
                            (typeof val == "string" ||
                                typeof val == "boolean" ||
                                typeof val == "number")
                        ) {
                            // OK
                        } else {
                            // handle 'undefined', 'Infinity', 'NaN', etc
                            val = { special: "" + val }
                        }
                        const proc = this.proc ?? this.mainProc
                        proc.constVars[idName(decl.name)] = val
                        return
                    }
                }

                this.assignCell(
                    decl,
                    new Variable(
                        decl,
                        topLevel ? VariableKind.Global : VariableKind.Local,
                        topLevel ? this.globals : this.proc
                    )
                )
            } else if (ts.isObjectBindingPattern(decl.name)) {
                for (const elt of decl.name.elements) {
                    doAssign(elt)
                }
            } else if (ts.isArrayBindingPattern(decl.name)) {
                for (const elt of decl.name.elements) {
                    if (!ts.isOmittedExpression(elt)) doAssign(elt)
                }
            } else {
                throwError(decl, "unsupported binding")
            }
        }

        doAssign(decl)
    }

    private ignore(val: Value) {
        val.adopt()
    }

    private isForIgnored(expr: Expr) {
        if (expr.parent) {
            if (ts.isForStatement(expr.parent))
                return (
                    expr == expr.parent.initializer ||
                    expr == expr.parent.incrementor
                )
        }
        return false
    }

    private isIgnored(expr: Expr) {
        return (
            expr.parent &&
            (ts.isExpressionStatement(expr.parent) || this.isForIgnored(expr))
        )
    }

    private emitIgnoredExpression(expr: Expr) {
        this.ignore(this.emitExpr(expr))
        this.writer.assertNoTemps()
    }

    private emitExpressionStatement(stmt: ts.ExpressionStatement) {
        this.emitIgnoredExpression(stmt.expression)
    }

    private uniqueProcName(base: string) {
        let suff = 0
        while (this.procs.some(p => p.name == base + "_" + suff)) suff++
        return base + "_" + suff
    }

    private emitHandler(
        name: string,
        func: Expr,
        options: {
            every?: number
        } = {}
    ): Procedure {
        if (!ts.isArrowFunction(func))
            throwError(func, "arrow function expected here")
        const proc = new Procedure(this, this.uniqueProcName(name), func)
        proc.useFrom(func)
        proc.writer.ret = proc.writer.mkLabel("ret")
        if (func.parameters.length)
            throwError(func, "parameters not supported here")
        this.withProcedure(proc, wr => {
            this.emitParameters(func, proc)
            if (options.every) {
                this.emitSleep(options.every)
            }
            if (ts.isBlock(func.body)) {
                this.emitStmt(func.body)
            } else {
                this.ignore(this.emitExpr(func.body))
            }
            wr.emitLabel(wr.ret)
            if (options.every) wr.emitJump(wr.top)
            else {
                wr.emitStmt(Op.STMT1_RETURN, literal(undefined))
            }
            this.finalizeProc(proc)
        })
        return proc
    }

    private requireArgs(
        expr: ts.CallExpression | ts.NewExpression | CallLike,
        num: number
    ) {
        if (expr.arguments.length != num)
            throwError(
                (expr as any).position || expr,
                `${num} arguments required; got ${expr.arguments.length}`
            )
    }

    private requireTopLevel(expr: ts.Node) {
        if (!this.isTopLevel(expr))
            throwError(
                expr,
                "this can only be done at the top-level of the program"
            )
    }

    private parseFormat(expr: Expr): NumFmt {
        const str = this.stringLiteral(expr) || ""
        const m = /^([uif])(\d+)(\.\d+)?$/.exec(str.trim())
        if (!m)
            throwError(
                expr,
                `format descriptor ("u32", "i22.10", etc) expected`
            )
        let sz = parseInt(m[2])
        let shift = 0
        if (m[3]) {
            shift = parseInt(m[3].slice(1))
            sz += shift
        }

        let r: NumFmt

        switch (sz) {
            case 8:
                r = NumFmt.U8
                break
            case 16:
                r = NumFmt.U16
                break
            case 32:
                r = NumFmt.U32
                break
            case 64:
                r = NumFmt.U64
                break
            default:
                throwError(
                    expr,
                    `total format size is not one of 8, 16, 32, 64 bits`
                )
        }

        switch (m[1]) {
            case "u":
                break
            case "i":
                r += NumFmt.I8
                break
            case "f":
                if (shift) throwError(expr, `shifts not supported for floats`)
                r += NumFmt.F8
                break
            default:
                assert(false)
        }

        if (r == NumFmt.F8 || r == NumFmt.F16)
            throwError(expr, `f8 and f16 are not supported`)

        return r | (shift << 4)
    }

    private emitGenericCall(args: Expr[], fn: Value) {
        const wr = this.writer
        if (args.some(ts.isSpreadElement)) {
            wr.emitStmt(Op.STMT1_ALLOC_ARRAY, literal(0))
            const arr = wr.cacheValue(this.retVal())
            for (const a of args) {
                let expr: Value
                let meth = "push"
                if (ts.isSpreadElement(a)) {
                    expr = this.emitExpr(a.expression)
                    meth = "pushRange"
                } else {
                    expr = this.emitExpr(a)
                }
                wr.emitCall(wr.emitIndex(arr.emit(), wr.emitString(meth)), expr)
            }
            wr.emitStmt(Op.STMT2_CALL_ARRAY, fn, arr.finalEmit())
        } else {
            wr.emitCall(fn, ...this.emitArgs(args))
        }
        return this.retVal()
    }

    private emitMathCall(id: BuiltInString, ...args: Value[]) {
        const wr = this.writer
        wr.emitCall(wr.mathMember(id), ...args)
        return this.retVal()
    }

    private stringLiteral(expr: Expr) {
        if (isTemplateOrStringLiteral(expr)) return expr.text
        return undefined
    }

    private bufferLiteral(expr: Expr): Uint8Array {
        if (!expr) return undefined

        if (ts.isTaggedTemplateExpression(expr) && idName(expr.tag) == "hex") {
            if (!ts.isNoSubstitutionTemplateLiteral(expr.template))
                throwError(
                    expr,
                    "${}-expressions not supported in hex literals"
                )
            const hexbuf = expr.template.text.replace(/\s+/g, "").toLowerCase()
            if (hexbuf.length & 1) throwError(expr, "non-even hex length")
            if (!/^[0-9a-f]*$/.test(hexbuf))
                throwError(expr, "invalid characters in hex")
            return fromHex(hexbuf)
        }

        const cell = this.getCellAtLocation(expr)
        if (cell instanceof BufferLit) return cell.litValue

        return undefined
    }

    private bufferSize(v: Value) {
        const idx = v.args?.[0]?.numValue
        if (idx !== undefined)
            switch (v.op) {
                case Op.EXPRx_STATIC_BUFFER:
                    return this.bufferLiterals[idx].length
                case Op.EXPRx_STATIC_ASCII_STRING:
                    return this.asciiLiterals[idx].length
                case Op.EXPRx_STATIC_UTF8_STRING:
                    return strlen(this.utf8Literals[idx])
                case Op.EXPRx_STATIC_BUILTIN_STRING:
                    return BUILTIN_STRING__VAL[idx].length
            }
        return undefined
    }

    private emitStringOrBuffer(expr: Expr) {
        const stringLiteral = this.stringLiteral(expr)
        const wr = this.writer
        if (stringLiteral != undefined) {
            return wr.emitString(stringLiteral)
        } else {
            const buf = this.bufferLiteral(expr)
            if (buf) {
                return wr.emitString(buf)
            } else {
                throwError(expr, "expecting a string literal here")
            }
        }
    }

    private emitArgs(args: Expr[]) {
        return args.map(arg => this.emitExpr(arg))
    }

    private forceNumberLiteral(expr: Expr) {
        const tmp = this.emitExpr(expr)
        if (!tmp.isLiteral) throwError(expr, "number literal expected")
        return tmp.numValue
    }

    private isStringLike(expr: Expr) {
        return !!(
            this.checker.getTypeAtLocation(expr).getFlags() &
            ts.TypeFlags.StringLike
        )
    }

    private flattenPlus(arg: Expr): Expr[] {
        if (!this.isStringLike(arg)) return [arg]

        if (
            ts.isBinaryExpression(arg) &&
            arg.operatorToken.kind == SK.PlusToken
        ) {
            return this.flattenPlus(arg.left).concat(
                this.flattenPlus(arg.right)
            )
        } else if (ts.isTemplateExpression(arg)) {
            const r: Expr[] = []
            if (arg.head.text) r.push(arg.head)
            for (const span of arg.templateSpans) {
                r.push(span.expression)
                if (span.literal.text) r.push(span.literal)
            }
            return r
        } else {
            return [arg]
        }
    }

    private compileFormat(args: Expr[]) {
        let fmt = ""
        const fmtArgs: Expr[] = []
        const strval = (n: number) => {
            if (n <= 9) return "" + n
            return String.fromCharCode(0x61 + n - 9)
        }
        const pushArg = (arg: Expr) => {
            const str = this.stringLiteral(arg)
            if (str) {
                fmt += str.replace(/\{/g, "{{")
            } else {
                fmt += `{${strval(fmtArgs.length)}}`
                fmtArgs.push(arg)
            }
        }

        for (const arg of args) {
            if (fmt && !/[=:]$/.test(fmt)) fmt += " "
            const flat = this.flattenPlus(arg)
            if (
                ts.isTemplateExpression(arg) ||
                flat.some(f => this.stringLiteral(f) != null)
            ) {
                flat.forEach(pushArg)
            } else {
                pushArg(arg)
            }
        }

        const wr = this.writer
        wr.emitCall(
            wr.dsMember(BuiltInString.FORMAT),
            wr.emitString(fmt),
            ...this.emitArgs(fmtArgs)
        )
        return this.retVal()
    }

    private retVal() {
        return this.writer.emitExpr(Op.EXPR0_RET_VAL)
    }

    private symName(sym: ts.Symbol) {
        if (!sym) return null
        if (sym.flags & ts.SymbolFlags.Alias)
            sym = this.checker.getAliasedSymbol(sym)
        let r = this.checker.getFullyQualifiedName(sym)
        if (r && r.startsWith(`"${coreModule}"`))
            return "#ds." + r.slice(coreModule.length + 3)
        else {
            const d = sym.getDeclarations()?.[0]
            if (d && this.prelude.hasOwnProperty(d.getSourceFile().fileName)) {
                r = r.replace(/^global\./, "")
                if (
                    ts.isSourceFile(d.parent) ||
                    ts.isModuleBlock(d.parent) ||
                    (ts.isClassDeclaration(d.parent) &&
                        ts.isModuleBlock(d.parent.parent)) ||
                    (ts.isInterfaceDeclaration(d.parent) &&
                        ts.isSourceFile(d.parent.parent)) ||
                    (ts.isVariableDeclarationList(d.parent) &&
                        ts.isSourceFile(d.parent.parent.parent))
                ) {
                    if (
                        [
                            "parseInt",
                            "parseFloat",
                            "setTimeout",
                            "clearTimeout",
                            "setInterval",
                            "clearInterval",
                        ].indexOf(r) >= 0
                    )
                        return "#ds." + r
                    return "#" + r
                }
                if (this.flags.traceBuiltin)
                    trace("not-builtin", SK[d.parent.kind], d.parent.kind, r)
                return r
            }
        }
        return r
    }

    private nodeName(node: ts.Node) {
        switch (node.kind) {
            case SK.NumberKeyword:
                return "#number"
            case SK.BooleanKeyword:
                return "#boolean"
        }
        return this.symName(this.getSymAtLocation(node))
    }

    private emitBuiltInCall(expr: CallLike, funName: string): Value {
        const wr = this.writer
        const obj = (expr.callexpr as ts.PropertyAccessExpression).expression
        switch (funName) {
            case "isNaN": {
                this.requireArgs(expr, 1)
                return wr.emitExpr(
                    Op.EXPR1_IS_NAN,
                    this.emitExpr(expr.arguments[0])
                )
            }
            case "ds._id":
                this.requireArgs(expr, 1)
                return this.emitExpr(expr.arguments[0])
<<<<<<< HEAD
            case "ds.everyMs": {
                this.requireTopLevel(expr.position)
                this.requireArgs(expr, 2)
                const time = Math.round(
                    this.forceNumberLiteral(expr.arguments[0])
                )
                if (time < 20)
                    throwError(
                        expr.position,
                        "minimum everyMs() period is 20ms"
                    )
                const proc = this.emitHandler("every", expr.arguments[1], {
                    every: time,
                })
                proc.callMe(wr, [], OpCall.BG)
                return undef()
            }
=======
>>>>>>> 7555ddda
            case "ds._onStart": {
                this.requireTopLevel(expr.position)
                this.requireArgs(expr, 1)
                const proc = this.emitHandler("onStart", expr.arguments[0])
                this.onStart.emit(wr => proc.callMe(wr, []))
                return undef()
            }
            case "console.log":
                wr.emitCall(
                    wr.dsMember(BuiltInString.LOG),
                    this.compileFormat(expr.arguments)
                )
<<<<<<< HEAD
                return undef()
            case "Date.now":
=======
                return unit()
            case "ds.millis":
>>>>>>> 7555ddda
                return wr.emitExpr(Op.EXPR0_NOW_MS)

            case "Buffer.getAt": {
                this.requireArgs(expr, 2)
                const fmt = this.parseFormat(expr.arguments[1])
                return wr.emitExpr(
                    Op.EXPR3_LOAD_BUFFER,
                    this.emitExpr(obj),
                    literal(fmt),
                    this.emitExpr(expr.arguments[0])
                )
            }

            case "Buffer.setAt": {
                this.requireArgs(expr, 3)
                const fmt = this.parseFormat(expr.arguments[1])
                const off = this.emitExpr(expr.arguments[0])
                const val = this.emitExpr(expr.arguments[2])
                wr.emitStmt(
                    Op.STMT4_STORE_BUFFER,
                    this.emitExpr(obj),
                    literal(fmt),
                    off,
                    val
                )
                return undef()
            }

            case "ds.keep": {
                this.requireArgs(expr, 1)
                this.ignore(this.emitExpr(expr.arguments[0]))
                return undef()
            }

            default:
                return null
        }
    }

    private emitCallExpression(expr: ts.CallExpression): Value {
        return this.emitCallLike({
            position: expr,
            callexpr: expr.expression,
            arguments: expr.arguments.slice(),
        })
    }

    private checkAsyncFun(formal: ts.Type, arg: Expr) {
        const actual = this.checker.getTypeAtLocation(arg)

        const formalSigs = formal.getCallSignatures()
        const actualSigs = actual.getCallSignatures()

        if (
            actualSigs[0] &&
            this.isPromise(actualSigs[0].getReturnType()) &&
            formalSigs[0] &&
            !this.isPromise(formalSigs[0].getReturnType())
        ) {
            const actstr = this.checker.typeToString(actual)
            const formstr = this.checker.typeToString(formal)
            this.reportError(
                arg,
                `async function of type '${actstr}' not allowed here; need '${formstr}'`
            )
        }
    }

    private emitCallLike(call: CallLike): Value {
        const sig = this.checker.getResolvedSignature(call.position)
        for (let i = 0; i < call.arguments.length; ++i) {
            if (!sig.parameters[i]) continue
            const formal = this.checker.getTypeOfSymbolAtLocation(
                sig.parameters[i],
                call.position
            )
            this.checkAsyncFun(formal, call.arguments[i])
        }

        const callName = this.nodeName(call.callexpr)
        const builtInName =
            callName && callName.startsWith("#") ? callName.slice(1) : null

        if (builtInName) {
            const builtIn = this.emitBuiltInCall(call, builtInName)
            if (builtIn) return builtIn
        }

        if (
            callName == "#Array.push" &&
            call.arguments.some(ts.isSpreadElement)
        ) {
            const lim = BinFmt.MAX_STACK_DEPTH - 1
            throwError(
                call.position,
                `...args has a length limit of ${lim} elements; better use Array.pushRange()`
            )
        }

        if (call.callexpr.kind == SK.SuperKeyword) {
            const wr = this.writer
            const baseCls = this.getSymAtLocation(call.callexpr)
            const baseDecl = this.symCell(baseCls) as FunctionDecl
            assert(baseDecl instanceof FunctionDecl)
            const bound = wr.emitExpr(
                Op.EXPR2_BIND,
                baseDecl.emit(wr),
                this.emitThisExpression(call.callexpr)
            )
            const r = this.emitGenericCall(call.arguments, bound)
            for (let node: ts.Node = call.callexpr; node; node = node.parent) {
                if (ts.isConstructorDeclaration(node)) {
                    this.emitCtorAssignments(node.parent, node)
                    return r
                }
            }
            assert(false)
        }

        const fn = call.compiledCallExpr ?? this.emitExpr(call.callexpr)
        return this.emitGenericCall(call.arguments, fn)
    }

    private getSymAtLocation(node: ts.Node, shorthand = false) {
        if (shorthand && node?.parent?.kind == SK.ShorthandPropertyAssignment)
            return this.checker.getShorthandAssignmentValueSymbol(node.parent)

        let sym = this.checker.getSymbolAtLocation(node)
        if (sym?.flags & ts.SymbolFlags.Alias)
            sym = this.checker.getAliasedSymbol(sym)

        if (!sym) {
            const decl = node as ts.NamedDeclaration
            if (decl.name) sym = this.checker.getSymbolAtLocation(decl.name)
        }
        return sym
    }

    private symCell(sym: ts.Symbol) {
        const cell = (sym as DsSymbol)?.__ds_cell
        if (!cell && sym?.valueDeclaration) {
            const name = this.symName(sym)
            const decl = sym.valueDeclaration
            if (
                name[0] == "#" &&
                ts.isVariableDeclaration(decl) &&
                builtInObjByName.hasOwnProperty(name)
            ) {
                const tp = this.checker.getTypeOfSymbolAtLocation(sym, decl)
                const sigs = tp.getCallSignatures()
                if (sigs.length > 0) {
                    const fn = new FunctionDecl(
                        sym.valueDeclaration as TsFunctionDecl,
                        []
                    )
                    fn.builtinName = name
                    fn.numCtorArgs = sigs[0].getParameters().length
                    this.symSetCell(sym, fn)
                    if (this.symName(tp.symbol) == name + "Constructor") {
                        this.symSetCell(tp.symbol, fn)
                        if (this.flags.traceBuiltin)
                            trace(
                                "traceBuiltin: ctor ",
                                name,
                                this.symName(tp.symbol)
                            )
                    } else {
                        if (this.flags.traceBuiltin)
                            trace("traceBuiltin: ctor ", name)
                    }
                    return fn
                }
            }
        }
        return cell
    }

    private getCellAtLocation(node: ts.Node) {
        return this.symCell(this.getSymAtLocation(node, true))
    }

    private getVarAtLocation(node: ts.Node) {
        const v = this.getCellAtLocation(node)
        if (!v) throwError(node, "variable not assigned yet")
        if (!(v instanceof Variable)) throwError(node, "expecting variable")
        return v
    }

    private getClosureLevel(variable: Variable) {
        if (variable.vkind == VariableKind.Global) return 0
        assert(!!variable.parentProc)
        let lev = 0
        let ptr = this.proc
        while (ptr && ptr != variable.parentProc) {
            lev++
            ptr = ptr.parentProc
        }
        assert(ptr != null)
        if (lev > 0) this.proc.usesClosure = true
        return lev
    }

    private emitIdentifier(expr: ts.Identifier): Value {
        const r = this.emitBuiltInConst(expr)
        if (r) return r
        const cell = this.getCellAtLocation(expr)
        if (!cell) throwError(expr, "unknown name: " + idName(expr))
        if (cell instanceof Variable) return this.emitLoad(expr, cell)
        return cell.emit(this.writer)
    }

    private emitThisExpression(expr: ts.Node): Value {
        const p0 = this.proc.params[0] as Variable
        if (p0 && p0.vkind == VariableKind.ThisParam)
            return p0.emit(this.writer)
        throwError(expr, "'this' cannot be used here: " + this.proc.name)
    }

    private emitElementAccessExpression(
        expr: ts.ElementAccessExpression
    ): Value {
        const val = this.emitExpr(expr.expression)
        const idx = this.emitExpr(expr.argumentExpression)
        return this.writer.emitExpr(Op.EXPR2_INDEX, val, idx)
    }

    private isRoleClass(sym: ts.Symbol) {
        if (
            !sym.valueDeclaration ||
            sym.valueDeclaration.kind != SK.ClassDeclaration
        )
            return false
        const tps = this.getBaseTypes(
            this.checker.getDeclaredTypeOfSymbol(sym)
        ).map(tp => this.symName(tp.getSymbol()))
        return tps.includes("#ds.Sensor") || tps.includes("#ds.Role")
    }

    private emitBuiltInConst(expr: ts.Expression) {
        return this.emitBuiltInConstByName(this.nodeName(expr))
    }

    private isBuiltInObj(nodeName: string) {
        if (nodeName == "#ds_impl") return true
        return builtInObjByName.hasOwnProperty(nodeName)
    }

    emitBuiltInConstByName(nodeName: string) {
        if (!nodeName) return null
        switch (nodeName) {
            case "#ds_impl":
                return this.writer.emitBuiltInObject(BuiltInObject.DEVICESCRIPT)
            default:
                if (builtInObjByName.hasOwnProperty(nodeName))
                    return this.writer.emitBuiltInObject(
                        builtInObjByName[nodeName]
                    )
                if (this.flags.traceBuiltin) trace("traceBuiltin:", nodeName)
                if (nodeName.startsWith("#ds.")) {
                    const idx = BUILTIN_STRING__VAL.indexOf(nodeName.slice(4))
                    if (idx >= 0) {
                        this.markMethodUsed(nodeName)
                        return this.writer.dsMember(idx)
                    }
                }
                return null
        }
    }

    private emitPropertyAccessExpression(
        expr: ts.PropertyAccessExpression
    ): Value {
        const r = this.emitBuiltInConst(expr)
        if (r) return r

        const nsName = this.nodeName(expr.expression)
        if (nsName == "#Math") {
            const id = idName(expr.name)
            if (mathConst.hasOwnProperty(id)) return literal(mathConst[id])
        }

        if (idName(expr.name) == "prototype") {
            const sym = this.checker.getSymbolAtLocation(expr.expression)
            if (this.isRoleClass(sym)) {
                const spec = this.specFromTypeName(expr.expression)
                const r = this.roles.find(r => r.spec == spec)
                if (r) {
                    r.used = true
                    return this.writer.emitExpr(
                        Op.EXPRx_ROLE_PROTO,
                        literal(r._index)
                    )
                } else {
                    if (!this.flags.allPrototypes)
                        throwError(expr, "role not used")
                }
            }
        }

        const { obj, idx } = this.tryEmitIndex(expr)
        return this.writer.emitIndex(obj, idx)
    }

    private emitTemplateExpression(node: ts.TemplateExpression): Value {
        return this.compileFormat([node])
    }

    private isInterfaceType(tp: ts.Type): tp is ts.InterfaceType {
        return !!(
            tp.getFlags() & ts.TypeFlags.Object &&
            (tp as ts.ObjectType).objectFlags & ts.ObjectFlags.ClassOrInterface
        )
    }

    private getBaseTypes(clsTp: ts.Type) {
        if (this.isInterfaceType(clsTp)) return this.checker.getBaseTypes(clsTp)
        return []
    }

    private getBaseSyms(sym: ts.Symbol) {
        const res: ts.Symbol[] = []
        const decl = sym?.valueDeclaration
        if (!decl) return res

        const cls = this.getSymAtLocation(decl.parent)
        if (!cls) return []
        const clsTp = this.checker.getDeclaredTypeOfSymbol(cls)
        for (const baseTp of this.getBaseTypes(clsTp)) {
            const baseSym = this.checker.getPropertyOfType(
                baseTp,
                sym.getName()
            )
            if (baseSym) res.push(baseSym, ...this.getBaseSyms(baseSym))
        }

        return res
    }

    private isAllPropertyAccess(expr: ts.Expression): boolean {
        return (
            ts.isIdentifier(expr) ||
            (ts.isPropertyAccessExpression(expr) &&
                this.isAllPropertyAccess(expr.expression))
        )
    }

    private isFunctionValue(expr: ts.Expression) {
        if (ts.isFunctionExpression(expr) || ts.isArrowFunction(expr))
            return true
        if (
            ts.isIdentifier(expr) &&
            this.checker.getTypeAtLocation(expr).getCallSignatures().length > 0
        )
            return true
        return false
    }

    private isPrototypeLike(
        expr: ts.Expression
    ): expr is ts.PropertyAccessExpression {
        if (!ts.isPropertyAccessExpression(expr)) return false
        if (
            ts.isPropertyAccessExpression(expr.expression) &&
            idName(expr.expression.name) == "prototype"
        )
            return true
        if (this.isBuiltInObj(this.nodeName(expr.expression))) return true
        return false
    }

    private emitPrototypeUpdate(expr: ts.BinaryExpression): Value {
        if (!this.isPrototypeLike(expr.left)) return null
        if (!this.isFunctionValue(expr.right)) return null
        if (!this.isTopLevel(expr.parent)) return null

        const sym = this.getSymAtLocation(expr.left)
        const decl = sym?.valueDeclaration

        if (decl) {
            this.protoDefinitions.push({
                methodName: idName(expr.left.name),
                className: this.nodeName(decl.parent),
                names: this.methodNames(sym),
                protoUpdate: expr,
            })
            return unit()
        } else {
            throwError(expr, "can't determine symbol of prototype update")
        }
    }

    private emitAssignmentTarget(trg: Expr) {
        const wr = this.writer
        const r = this.tryEmitIndex(trg)
        if (r) {
            const obj = wr.cacheValue(r.obj)
            const idx = wr.cacheValue(r.idx)

            return {
                read: () => wr.emitIndex(obj.emit(), idx.emit()),
                write: (src: Value) =>
                    wr.emitStmt(
                        Op.STMT3_INDEX_SET,
                        obj.emit(),
                        idx.emit(),
                        src
                    ),
                free: () => {
                    obj.free()
                    idx.free()
                },
            }
        }

        if (ts.isIdentifier(trg)) {
            const variable = this.getVarAtLocation(trg)
            return {
                read: () => this.emitLoad(trg, variable),
                write: (src: Value) => this.emitStore(variable, src),
                free: () => {},
            }
        }

        throwError(trg, "unsupported assignment target")
    }

    private emitAssignmentExpression(
        expr: ts.BinaryExpression,
        noProto = false
    ): Value {
        this.forceAssignmentIgnored(expr)

        const res = noProto ? null : this.emitPrototypeUpdate(expr)
        if (res) return res

        const wr = this.writer
        let left = expr.left

        const r = this.tryEmitIndex(left)
        if (r) {
            const src = this.emitExpr(expr.right) // compute src after left.property
            wr.emitStmt(Op.STMT3_INDEX_SET, r.obj, r.idx, src)
            return unit()
        }

        const src = this.emitExpr(expr.right)
        if (ts.isArrayLiteralExpression(left)) {
            throwError(expr, "todo array assignment")
        } else if (ts.isIdentifier(left)) {
            const v = this.getVarAtLocation(left)
            this.emitStore(v, src)
            return unit()
        }

        throwError(expr, "unhandled assignment")
    }

    private forceAssignmentIgnored(expr: Expr) {
        if (!this.isIgnored(expr))
            throwError(
                expr,
                "the value of assignment expression has to be ignored"
            )
    }

    private isNullOrUndefined(expr: Expr) {
        const v = this.constantFold(expr)
        if (v && v.val == null) return true
        return false
    }

    private emitBinaryExpression(expr: ts.BinaryExpression): Value {
        const simpleOps: SMap<Op> = {
            [SK.PlusToken]: Op.EXPR2_ADD,
            [SK.MinusToken]: Op.EXPR2_SUB,
            [SK.SlashToken]: Op.EXPR2_DIV,
            [SK.AsteriskToken]: Op.EXPR2_MUL,
            [SK.LessThanToken]: Op.EXPR2_LT,
            [SK.BarToken]: Op.EXPR2_BIT_OR,
            [SK.AmpersandToken]: Op.EXPR2_BIT_AND,
            [SK.CaretToken]: Op.EXPR2_BIT_XOR,
            [SK.LessThanLessThanToken]: Op.EXPR2_SHIFT_LEFT,
            [SK.GreaterThanGreaterThanToken]: Op.EXPR2_SHIFT_RIGHT,
            [SK.GreaterThanGreaterThanGreaterThanToken]:
                Op.EXPR2_SHIFT_RIGHT_UNSIGNED,
            [SK.LessThanEqualsToken]: Op.EXPR2_LE,
            [SK.EqualsEqualsToken]: Op.EXPR2_APPROX_EQ,
            [SK.EqualsEqualsEqualsToken]: Op.EXPR2_EQ,
            [SK.ExclamationEqualsToken]: Op.EXPR2_APPROX_NE,
            [SK.ExclamationEqualsEqualsToken]: Op.EXPR2_NE,
            [SK.InstanceOfKeyword]: Op.EXPR2_INSTANCE_OF,
        }

        function stripEquals(k: SK) {
            switch (k) {
                case SK.PlusEqualsToken:
                    return SK.PlusToken
                case SK.MinusEqualsToken:
                    return SK.MinusToken
                case SK.AsteriskEqualsToken:
                    return SK.AsteriskToken
                case SK.AsteriskAsteriskEqualsToken:
                    return SK.AsteriskAsteriskToken
                case SK.SlashEqualsToken:
                    return SK.SlashToken
                case SK.PercentEqualsToken:
                    return SK.PercentToken
                case SK.LessThanLessThanEqualsToken:
                    return SK.LessThanLessThanToken
                case SK.GreaterThanGreaterThanEqualsToken:
                    return SK.GreaterThanGreaterThanToken
                case SK.GreaterThanGreaterThanGreaterThanEqualsToken:
                    return SK.GreaterThanGreaterThanGreaterThanToken
                case SK.AmpersandEqualsToken:
                    return SK.AmpersandToken
                case SK.BarEqualsToken:
                    return SK.BarToken
                case SK.CaretEqualsToken:
                    return SK.CaretToken
                default:
                    return null
            }
        }

        let op = expr.operatorToken.kind

        if (op == SK.EqualsToken) return this.emitAssignmentExpression(expr)

        if (
            (op == SK.EqualsEqualsToken || op == SK.ExclamationEqualsToken) &&
            !this.isNullOrUndefined(expr.left) &&
            !this.isNullOrUndefined(expr.right)
        ) {
            this.reportError(
                expr,
                `please use ${op == SK.EqualsEqualsToken ? "===" : "!=="}`
            )
        }

        if (op == SK.CommaToken) {
            this.ignore(this.emitExpr(expr.left))
            return this.emitExpr(expr.right)
        }

        let swap = false
        if (op == SK.GreaterThanToken) {
            op = SK.LessThanToken
            swap = true
        }
        if (op == SK.GreaterThanEqualsToken) {
            op = SK.LessThanEqualsToken
            swap = true
        }

        const wr = this.writer

        if (op == SK.AmpersandAmpersandToken || op == SK.BarBarToken) {
            const a = this.emitExpr(expr.left)
            const tmp = wr.cacheValue(a, true)
            const tst = wr.emitExpr(
                op == SK.AmpersandAmpersandToken
                    ? Op.EXPR1_TO_BOOL
                    : Op.EXPR1_NOT,
                tmp.emit()
            )
            const skipB = wr.mkLabel("lazyB")
            wr.emitJumpIfFalse(skipB, tst)
            tmp.store(this.emitExpr(expr.right))
            wr.emitLabel(skipB)

            return tmp.finalEmit()
        }

        const emitBin = (op: SK, a: Value, b: Value) => {
            if (op == SK.AsteriskAsteriskToken)
                return this.emitMathCall(BuiltInString.POW, a, b)
            if (op == SK.PercentToken)
                return this.emitMathCall(BuiltInString.IMOD, a, b)

            const op2 = simpleOps[op]
            if (op2 === undefined) throwError(expr, "unhandled operator")

            const res = wr.emitExpr(op2, a, b)
            return res
        }

        if (stripEquals(op) != null) {
            op = stripEquals(op)
            const t = this.emitAssignmentTarget(expr.left)
            const other = this.emitExpr(expr.right)
            this.forceAssignmentIgnored(expr)
            const r = emitBin(op, t.read(), other)
            t.write(r)
            t.free()
            return unit()
        }

        let a = this.emitExpr(expr.left)
        let b = this.emitExpr(expr.right)
        if (swap) [a, b] = [b, a]

        return emitBin(op, a, b)
    }

    private mapPostfixOp(k: SK) {
        if (k == SK.PlusPlusToken) return Op.EXPR2_ADD
        if (k == SK.MinusMinusToken) return Op.EXPR2_SUB
        return null
    }

    private emitUnaryExpression(expr: ts.PrefixUnaryExpression): Value {
        const wr = this.writer
        const simpleOps: SMap<Op> = {
            [SK.ExclamationToken]: Op.EXPR1_NOT,
            [SK.MinusToken]: Op.EXPR1_NEG,
            [SK.PlusToken]: Op.EXPR1_UPLUS,
            [SK.TildeToken]: Op.EXPR1_BIT_NOT,
        }

        let arg = expr.operand

        const updateOp = this.mapPostfixOp(expr.operator)
        if (updateOp) {
            const t = this.emitAssignmentTarget(expr.operand)
            t.write(wr.emitExpr(updateOp, t.read(), literal(1)))
            const r = t.read()
            t.free()
            return r
        }

        let op = simpleOps[expr.operator]
        if (op === undefined) throwError(expr, "unhandled operator")

        if (
            expr.operator == SK.ExclamationToken &&
            ts.isPrefixUnaryExpression(arg) &&
            arg.operator == SK.ExclamationToken
        ) {
            op = Op.EXPR1_TO_BOOL
            arg = arg.operand
        }

        return wr.emitExpr(op, this.emitExpr(arg))
    }

    private emitArrayExpression(expr: ts.ArrayLiteralExpression): Value {
        const wr = this.writer
        const sz = expr.elements.length
        wr.emitStmt(Op.STMT1_ALLOC_ARRAY, literal(sz))
        const arr = wr.emitExpr(Op.EXPR0_RET_VAL)
        if (sz == 0) return arr
        const ref = wr.cacheValue(arr)
        for (let i = 0; i < sz; ++i) {
            wr.emitStmt(
                Op.STMT3_INDEX_SET,
                ref.emit(),
                literal(i),
                this.emitExpr(expr.elements[i])
            )
        }
        return ref.finalEmit()
    }

    private markMethodUsed(meth: string) {
        assert(!!meth)
        if (!this.usedMethods[meth]) {
            if (this.flags.traceProto) trace(`use: ${meth}`)
            this.usedMethods[meth] = true
        }
    }

    private tryEmitIndex(expr: Expr) {
        const wr = this.writer
        if (
            ts.isElementAccessExpression(expr) ||
            ts.isPropertyAccessExpression(expr)
        ) {
            const obj = this.emitExpr(expr.expression)
            let idx: Value
            if (ts.isPropertyAccessExpression(expr)) {
                idx = wr.emitString(this.forceName(expr.name))
                const sym = this.getSymAtLocation(expr)
                const decl = sym?.valueDeclaration
                const symName = this.symName(sym)
                if (
                    (symName && symName[0] == "#") ||
                    (decl && decl.parent && ts.isClassLike(decl.parent))
                ) {
                    this.markMethodUsed(symName)
                } else {
                    this.markMethodUsed("*" + idName(expr.name))
                }
            } else {
                idx = this.emitExpr(expr.argumentExpression)
                if (idx.strValue != undefined)
                    this.markMethodUsed("*" + idx.strValue)
            }
            return { obj, idx }
        }
        return null
    }

    private emitDeleteExpression(expr: ts.DeleteExpression): Value {
        const wr = this.writer
        const r = this.tryEmitIndex(expr.expression)
        if (!r) throwError(expr, "unsupported delete")
        wr.emitStmt(Op.STMT2_INDEX_DELETE, r.obj, r.idx)
        return this.retVal()
    }

    private emitNewExpression(expr: ts.NewExpression): Value {
        const wr = this.writer
        const desc: CallLike = {
            position: expr,
            callexpr: expr.expression,
            arguments: expr.arguments ? expr.arguments.slice() : [],
        }
        desc.compiledCallExpr = wr.emitExpr(
            Op.EXPR1_NEW,
            this.emitExpr(desc.callexpr)
        )
        return this.emitCallLike(desc)
    }

    private emitPostfixUnaryExpression(expr: ts.PostfixUnaryExpression): Value {
        const wr = this.writer
        const t = this.emitAssignmentTarget(expr.operand)
        const op = this.mapPostfixOp(expr.operator)
        assert(op != null)
        if (this.isIgnored(expr)) {
            t.write(wr.emitExpr(op, t.read(), literal(1)))
            t.free()
            return unit()
        } else {
            const cached = wr.cacheValue(t.read())
            assert(cached.isCached)
            t.write(wr.emitExpr(op, cached.emit(), literal(1)))
            t.free()
            return cached.finalEmit()
        }
    }

    private emitConditionalExpression(expr: ts.ConditionalExpression): Value {
        const wr = this.writer
        const cond = this.emitExpr(expr.condition)
        if (this.valueIsAlwaysFalse(cond)) {
            return this.emitExpr(expr.whenFalse)
        } else if (this.valueIsAlwaysTrue(cond)) {
            return this.emitExpr(expr.whenTrue)
        } else {
            const lblElse = wr.mkLabel("condElse")
            const lblEnd = wr.mkLabel("condEnd")
            wr.emitJumpIfFalse(lblElse, cond)
            const tmp = wr.cacheValue(this.emitExpr(expr.whenTrue), true)
            wr.emitJump(lblEnd)
            wr.emitLabel(lblElse)
            tmp.store(this.emitExpr(expr.whenFalse))
            wr.emitLabel(lblEnd)
            return tmp.finalEmit()
        }
    }

    private isAssignment(expr: ts.Node): expr is ts.BinaryExpression {
        return (
            expr &&
            ts.isBinaryExpression(expr) &&
            expr.operatorToken.kind == SK.EqualsToken
        )
    }

    private isProtoRef(expr: ts.Node) {
        return (
            expr &&
            ts.isPropertyAccessExpression(expr) &&
            idName(expr.name) == "prototype"
        )
    }

    private emitFunctionExpr(expr: FunctionLike): Value {
        const wr = this.writer
        let n = expr.name ? idName(expr.name) : null
        let isMethod = false

        if (this.isAssignment(expr.parent)) {
            if (ts.isPropertyAccessExpression(expr.parent.left)) {
                const methName = expr.parent.left.name
                if (this.isProtoRef(expr.parent.left.expression))
                    isMethod = true
                if (!n) n = idName(methName)
            }
        }
        if (!n) n = "inline"

        const proc = new Procedure(this, n, expr, isMethod)
        this.proc.addNestedProc(proc)

        // this is conservative
        if (this.proc.parentProc) this.proc.usesClosure = true

        return proc.referenceAsClosure(wr)
    }

    private emitObjectExpression(expr: ts.ObjectLiteralExpression): Value {
        const wr = this.writer
        wr.emitStmt(Op.STMT0_ALLOC_MAP)
        const ret = this.retVal()
        if (expr.properties.length == 0) return ret

        const arr = wr.cacheValue(ret)
        for (const p of expr.properties) {
            let expr: Expr
            if (ts.isPropertyAssignment(p)) {
                expr = p.initializer
            } else if (
                ts.isShorthandPropertyAssignment(p) &&
                !p.objectAssignmentInitializer
            ) {
                expr = p.name
            } else if (ts.isSpreadAssignment(p) && !p.name) {
                wr.emitCall(
                    wr.objectMember(BuiltInString.ASSIGN),
                    arr.emit(),
                    this.emitExpr(p.expression)
                )
                continue
            } else {
                throwError(p, `unsupported initializer ${SK[p.kind]}`)
            }
            let fld: Value
            if (ts.isComputedPropertyName(p.name)) {
                fld = this.emitExpr(p.name.expression)
            } else if (
                ts.isNumericLiteral(p.name) ||
                ts.isStringLiteral(p.name)
            ) {
                fld = this.emitExpr(p.name)
            } else {
                fld = wr.emitString(this.forceName(p.name))
            }
            const init = this.emitExpr(expr)
            wr.emitStmt(Op.STMT3_INDEX_SET, arr.emit(), fld, init)
        }

        return arr.finalEmit()
    }

    private isPromise(tp: ts.Type): boolean {
        if (!tp) return false
        if (tp.flags & ts.TypeFlags.Object)
            return this.symName(tp.symbol) == "#Promise"
        if (tp.isUnionOrIntersection())
            return tp.types.some(t => this.isPromise(t))
        return false
    }

    private emitTypeConversion(expr: ts.AsExpression | ts.TypeAssertion) {
        this.checkAsyncFun(
            this.checker.getTypeAtLocation(expr),
            expr.expression
        )
        return this.emitExpr(expr.expression)
    }

    private emitExpr(expr: Expr): Value {
        const folded = this.constantFold(expr)
        if (folded) {
            if (false && ts.isBinaryExpression(expr))
                this.reportError(
                    expr,
                    `folded -> ${folded.val}`,
                    ts.DiagnosticCategory.Warning
                )
            if (typeof folded.val == "string")
                return this.writer.emitString(folded.val)
            else return literal(folded.val)
        }

        const tp = this.checker.getTypeAtLocation(expr)
        if (this.isPromise(tp) && !ts.isAwaitExpression(expr.parent))
            this.reportError(expr, "'await' missing")

        switch (expr.kind) {
            case SK.AwaitExpression:
                return this.emitExpr((expr as ts.AwaitExpression).expression)
            case SK.AsExpression:
            case SK.TypeAssertionExpression:
                return this.emitTypeConversion(expr as any)
            case SK.CallExpression:
                return this.emitCallExpression(expr as ts.CallExpression)
            case SK.Identifier:
                return this.emitIdentifier(expr as ts.Identifier)
            case SK.ThisKeyword:
                return this.emitThisExpression(expr as ts.ThisExpression)
            case SK.ElementAccessExpression:
                return this.emitElementAccessExpression(
                    expr as ts.ElementAccessExpression
                )
            case SK.PropertyAccessExpression:
                return this.emitPropertyAccessExpression(
                    expr as ts.PropertyAccessExpression
                )

            case SK.TemplateExpression:
                return this.emitTemplateExpression(
                    expr as ts.TemplateExpression
                )

            case SK.BinaryExpression:
                return this.emitBinaryExpression(expr as ts.BinaryExpression)
            case SK.PrefixUnaryExpression:
                return this.emitUnaryExpression(
                    expr as ts.PrefixUnaryExpression
                )
            case SK.TaggedTemplateExpression:
                return this.emitStringOrBuffer(
                    expr as ts.TaggedTemplateExpression
                )
            case SK.ArrayLiteralExpression:
                return this.emitArrayExpression(
                    expr as ts.ArrayLiteralExpression
                )
            case SK.ObjectLiteralExpression:
                return this.emitObjectExpression(
                    expr as ts.ObjectLiteralExpression
                )
            case SK.ParenthesizedExpression:
                return this.emitExpr(
                    (expr as ts.ParenthesizedExpression).expression
                )
            case SK.ArrowFunction:
                return this.emitFunctionExpr(expr as ts.ArrowFunction)
            case SK.FunctionExpression:
                return this.emitFunctionExpr(expr as ts.FunctionExpression)
            case SK.DeleteExpression:
                return this.emitDeleteExpression(expr as ts.DeleteExpression)
            case SK.NewExpression:
                return this.emitNewExpression(expr as ts.NewExpression)
            case SK.TypeOfExpression:
                return this.writer.emitExpr(
                    Op.EXPR1_TYPEOF_STR,
                    this.emitExpr((expr as ts.TypeOfExpression).expression)
                )
            case SK.PostfixUnaryExpression:
                return this.emitPostfixUnaryExpression(
                    expr as ts.PostfixUnaryExpression
                )
            case SK.ConditionalExpression:
                return this.emitConditionalExpression(
                    expr as ts.ConditionalExpression
                )
            default:
                // console.log(expr)
                return throwError(expr, "unhandled expr: " + SK[expr.kind])
        }
    }

    private handleException(stmt: ts.Node, e: any) {
        if (e.terminateEmit) throw e

        if (!stmt) stmt = this.lastNode

        if (e.sourceNode !== undefined) {
            const node = e.sourceNode || stmt
            this.reportError(node, e.message)
            // console.log(e.stack)
        } else {
            debugger
            if (this.numErrors > 0) {
                this.reportError(
                    stmt,
                    `confused by previous errors, bailing out (${e.message})`
                )
            } else {
                this.reportError(stmt, "Internal error: " + e.message)
                console.error(e.stack)
            }
            e.terminateEmit = true
            throw e
        }
    }

    private emitStmt(stmt: ts.Statement) {
        const wr = this.writer

        this.lastNode = stmt

        this.assignCellsToStmt(stmt)

        wr.locPush(this.getSrcLocation(stmt))

        try {
            switch (stmt.kind) {
                case SK.ExpressionStatement:
                    return this.emitExpressionStatement(
                        stmt as ts.ExpressionStatement
                    )
                case SK.VariableStatement:
                    return this.emitVariableStatement(
                        stmt as ts.VariableStatement
                    )
                case SK.IfStatement:
                    return this.emitIfStatement(stmt as ts.IfStatement)
                case SK.WhileStatement:
                    return this.emitWhileStatement(stmt as ts.WhileStatement)
                case SK.ForStatement:
                    return this.emitForStatement(stmt as ts.ForStatement)
                case SK.ForOfStatement:
                    return this.emitForOfStatement(stmt as ts.ForOfStatement)
                case SK.ContinueStatement:
                case SK.BreakStatement:
                    return this.emitBreakContStatement(
                        stmt as ts.BreakOrContinueStatement
                    )
                case SK.SwitchStatement:
                    return this.emitSwitchStatement(stmt as ts.SwitchStatement)
                case SK.Block:
                    return this.emitBlock(stmt as ts.Block)
                case SK.TryStatement:
                    return this.emitTryStatement(stmt as ts.TryStatement)
                case SK.ThrowStatement:
                    return this.emitThrowStatement(stmt as ts.ThrowStatement)
                case SK.ReturnStatement:
                    return this.emitReturnStatement(stmt as ts.ReturnStatement)
                case SK.FunctionDeclaration:
                    return this.emitFunctionDeclaration(
                        stmt as ts.FunctionDeclaration
                    )
                case SK.ClassDeclaration:
                    return this.emitClassDeclaration(
                        stmt as ts.ClassDeclaration
                    )
                case SK.DebuggerStatement:
                    return this.writer.emitStmt(Op.STMT0_DEBUGGER)
                case SK.EnumDeclaration:
                    return this.emitEnumDeclaration(stmt as ts.EnumDeclaration)
                case SK.TypeAliasDeclaration:
                case SK.ExportDeclaration:
                case SK.InterfaceDeclaration:
                case SK.ModuleDeclaration:
                case SK.EmptyStatement:
                    return // ignore
                case SK.ImportDeclaration:
                    return // ignore
                default:
                    // console.log(stmt)
                    throwError(stmt, `unhandled stmt type: ${SK[stmt.kind]}`)
            }
        } catch (e) {
            this.handleException(stmt, e)
        } finally {
            wr.stmtEnd()
            wr.locPop()
        }
    }

    private assertLittleEndian() {
        const test = new Uint16Array([0xd042])
        assert(toHex(new Uint8Array(test.buffer)) == "42d0")
    }

    private specialFieldFmt(f: jdspec.PacketMember) {
        switch (f.type) {
            case "string":
                return NumFmtSpecial.STRING
            case "bool":
                return NumFmtSpecial.BOOL
            case "string0":
                return NumFmtSpecial.STRING0
            case "bytes":
                return NumFmtSpecial.BYTES
            case "pipe":
                return NumFmtSpecial.PIPE
            case "pipe_port":
                return NumFmtSpecial.PIPE_PORT
            default:
                return undefined
        }
    }

    private fieldFmt(f: jdspec.PacketMember) {
        const special = f ? this.specialFieldFmt(f) : NumFmtSpecial.EMPTY
        if (special != undefined) {
            return (
                NumFmt.SPECIAL | ((special & 0xf) << 4) | ((special >> 4) & 0x3)
            )
        } else {
            return bufferFmt(f)
        }
    }

    private serializeStartServices() {
        const cfg = jsonToDcfg({
            services: new Array(0x40).concat(this.startServices),
        })
        const bin = serializeDcfg(cfg)
        const writer = new SectionWriter()
        if (this.startServices.length) {
            writer.append(bin)
            writer.align()
        }
        return writer
    }

    private serializeSpecs() {
        let usedSpecs = uniqueMap(
            this.roles,
            r => r.spec.classIdentifier + "",
            r => r.spec
        )
        if (false)
            usedSpecs = Object.values(this.serviceSpecs).filter(
                s => s.shortId[0] != "_"
            )
        if (usedSpecs.length) {
            usedSpecs.unshift(this.serviceSpecs["sensor"])
            usedSpecs.unshift(this.serviceSpecs["base"])
        }
        const numSpecs = usedSpecs.length
        const specWriter = new SectionWriter()

        const later = usedSpecs.map(spec => {
            const specDesc = new Uint8Array(BinFmt.SERVICE_SPEC_HEADER_SIZE)
            specWriter.append(specDesc)
            let flags = 0

            if (spec.extends.indexOf("_sensor") >= 0)
                flags |= ServiceSpecFlag.DERIVE_SENSOR

            const name = upperCamel(spec.camelName)
            write16(specDesc, 0, this.addString(name))
            write32(specDesc, 4, spec.classIdentifier)
            write16(specDesc, 2, flags)
            const pkts = spec.packets

            return () => {
                const multifields = pkts.map(pkt => {
                    if (
                        pkt.fields.length == 0 ||
                        (pkt.fields.length == 1 && !pkt.fields[0].startRepeats)
                    )
                        return -1 // inline field
                    else {
                        const r = specWriter.currSize >> 2
                        for (const f of pkt.fields) {
                            let flags = 0x00
                            let numfmt = 0
                            if (f.storage && /u8\[/.test(f.type)) {
                                flags |= FieldSpecFlag.IS_BYTES
                                numfmt = f.storage
                            } else {
                                numfmt = this.fieldFmt(f)
                            }
                            if (f.startRepeats)
                                flags |= FieldSpecFlag.STARTS_REPEATS
                            specWriter.append(
                                encodeU16LE([
                                    this.addString(camelize(f.name)),
                                    numfmt | (flags << 8),
                                ])
                            )
                        }
                        specWriter.append(encodeU16LE([0, 0]))
                        assert(4 == BinFmt.SERVICE_SPEC_FIELD_SIZE)
                        return r
                    }
                })
                const startoff = specWriter.currSize
                let idx = -1
                for (const pkt of pkts) {
                    idx++
                    let code = pkt.identifier
                    let flags = 0
                    if (pkt.derived) continue
                    if (isRegister(pkt)) code |= PacketSpecCode.REGISTER
                    else if (pkt.kind == "event") code |= PacketSpecCode.EVENT
                    else if (pkt.kind == "command")
                        code |= PacketSpecCode.COMMAND
                    else if (pkt.kind == "report") code |= PacketSpecCode.REPORT
                    else if (pkt.kind.includes("pipe")) continue
                    else oops(`unknown pkt kind ${pkt.kind}`)
                    let numfmt = multifields[idx]
                    if (numfmt == -1) numfmt = this.fieldFmt(pkt.fields[0])
                    else flags |= PacketSpecFlag.MULTI_FIELD
                    const pktDesc = encodeU16LE([
                        this.addString(camelize(pkt.name)),
                        code,
                        flags,
                        numfmt,
                    ])
                    assert(
                        pktDesc.length == BinFmt.SERVICE_SPEC_PACKET_SIZE,
                        "sz"
                    )
                    specWriter.append(pktDesc)
                }

                write16(specDesc, 10, startoff >> 2)
                const nument =
                    (specWriter.currSize - startoff) /
                    BinFmt.SERVICE_SPEC_PACKET_SIZE
                write16(specDesc, 8, nument)
            }
        })

        later.forEach(f => f())

        specWriter.align()

        return {
            numSpecs,
            specWriter,
        }

        function isRegister(pi: jdspec.PacketInfo) {
            return pi.kind == "ro" || pi.kind == "rw" || pi.kind == "const"
        }
    }

    private serialize() {
        // serialization only works on little endian machines
        this.assertLittleEndian()

        const fixHeader = new SectionWriter(BinFmt.FIX_HEADER_SIZE)
        const sectDescs = new SectionWriter()
        const sections: SectionWriter[] = [fixHeader, sectDescs]

        const hd = new Uint8Array(BinFmt.FIX_HEADER_SIZE)
        hd.set(
            encodeU32LE([
                BinFmt.MAGIC0,
                BinFmt.MAGIC1,
                BinFmt.IMG_VERSION,
                this.globals.length,
            ])
        )
        fixHeader.append(hd)

        const funDesc = new SectionWriter()
        const funData = new SectionWriter()
        const floatData = new SectionWriter()
        const roleData = new SectionWriter()
        const asciiDesc = new SectionWriter()
        const utf8Desc = new SectionWriter()
        const bufferDesc = new SectionWriter()
        const strData = new SectionWriter()
        const { specWriter, numSpecs } = this.serializeSpecs()
        const dcfgWriter = this.serializeStartServices()
        write16(hd, 14, numSpecs)

        const writers = [
            funDesc,
            funData,
            floatData,
            roleData,
            asciiDesc,
            utf8Desc,
            bufferDesc,
            strData,
            specWriter,
            dcfgWriter,
        ]

        assert(BinFmt.NUM_IMG_SECTIONS == writers.length)

        for (const s of writers) {
            sectDescs.append(s.desc)
            sections.push(s)
        }

        funDesc.size = BinFmt.FUNCTION_HEADER_SIZE * this.procs.length

        for (const proc of this.procs) {
            funDesc.append(proc.writer.desc)
            proc.writer.offsetInFuncs = funData.currSize
            funData.append(proc.writer.serialize())
        }

        const floatBuf = new Float64Array(this.floatLiterals).buffer
        const nanboxedU32 = new Uint32Array(floatBuf)
        for (let i = 0; i < this.floatLiterals.length; ++i) {
            const f = this.floatLiterals[i]
            if ((f | 0) == f) {
                nanboxedU32[i * 2] = f
                nanboxedU32[i * 2 + 1] = -1
            }
        }
        floatData.append(new Uint8Array(floatBuf))

        for (const r of this.roles) {
            roleData.append(r.serialize())
        }

        function addLits(lst: (Uint8Array | string)[], dst: SectionWriter) {
            lst.forEach(str => {
                const buf: Uint8Array =
                    typeof str == "string"
                        ? stringToUint8Array(toUTF8(str) + "\u0000")
                        : str

                let desc = new Uint8Array(BinFmt.SECTION_HEADER_SIZE)
                write32(desc, 0, strData.currSize)
                write32(
                    desc,
                    4,
                    typeof str == "string" ? buf.length - 1 : buf.length
                )
                strData.append(buf)
                if (dst == asciiDesc) {
                    assert(desc[2] == 0)
                    assert(desc[3] == 0)
                    desc = desc.slice(0, BinFmt.ASCII_HEADER_SIZE)
                }
                dst.append(desc)
                return desc
            })
        }

        addLits(this.asciiLiterals, asciiDesc)
        addLits(this.utf8Literals, utf8Desc)
        addLits(this.bufferLiterals, bufferDesc)

        asciiDesc.align()

        strData.append(new Uint8Array(1)) // final NUL-terminator
        strData.align()

        let off = 0
        for (const s of sections) {
            s.finalize(off)
            off += s.size
        }

        const mask = BinFmt.BINARY_SIZE_ALIGN - 1
        off = (off + mask) & ~mask
        const outp = new Uint8Array(off)

        for (const proc of this.procs) {
            proc.writer.finalizeDesc(funData.offset + proc.writer.offsetInFuncs)
        }

        off = 0
        for (const s of sections) {
            for (const d of s.data) {
                outp.set(d, off)
                off += d.length
            }
        }

        const left = outp.length - off
        assert(0 <= left && left < BinFmt.BINARY_SIZE_ALIGN)

        const srcmap = arrayConcatMany(this.procs.map(p => p.writer.srcmap))
        let prevPC = 0
        let prevPos = 0
        for (let i = 0; i < srcmap.length; i += srcMapEntrySize) {
            const pos = srcmap[i]
            const pc = srcmap[i + 2]
            srcmap[i] = pos - prevPos
            srcmap[i + 2] = pc - prevPC
            prevPC = pc
            prevPos = pos
        }

        const dbg: DebugInfo = {
            sizes: {
                header: fixHeader.size + sectDescs.size,
                floats: floatData.size,
                strings:
                    strData.size +
                    asciiDesc.size +
                    utf8Desc.size +
                    bufferDesc.size,
                roles: roleData.size,
                align: left,
            },
            roles: this.roles.map(r => r.debugInfo()),
            functions: this.procs.map(p => p.debugInfo()),
            globals: this.globals.map(r => r.debugInfo()),
            srcmap,
            sources: this.srcFiles.slice(),
            binary: { hex: toHex(outp) },
        }

        return { binary: outp, dbg }
    }

    getAssembly() {
        return this.procs.map(p => p.toString()).join("\n")
    }

    inMainFile(node: ts.Node) {
        return node.getSourceFile() == this.mainFile
    }

    private emitLibrary() {
        if (!this.isLibrary) return

        const q = (b: string | Uint8Array) => {
            if (typeof b == "string") return "s:" + b
            else return "h:" + toHex(b)
        }
        const cleanDesc = (desc: Uint8Array) => {
            // clear offset since it's meaningless in library
            desc = new Uint8Array(desc)
            write32(desc, 0, 0)
            return desc
        }
        const lib = {
            procs: this.procs.map(p => ({
                name: p.name,
                desc: q(cleanDesc(p.writer.desc)),
                body: q(p.writer.serialize()),
            })),
            buffer: this.bufferLiterals.map(q),
            ascii: this.asciiLiterals.map(q),
            utf8: this.utf8Literals.map(q),
            floats: this.floatLiterals.slice(),
        }
        this.host.write(DEVS_LIB_FILE, JSON.stringify(lib, null, 1))
    }

    emit(): CompilationResult {
        assert(!this.tree)

        this.tree = buildAST(
            this.mainFileName,
            this.host,
            this.prelude,
            (modulePath, pkgJSON) => {
                const fn = modulePath + "package.json"
                try {
                    const pkg = JSON.parse(pkgJSON)
                    if (pkg?.devicescript?.library) return true
                    this.printDiag(
                        mkDiag(
                            fn,
                            `missing "devicescript" section; please use 'devs add npm' on your package`
                        )
                    )
                    return false
                } catch {
                    this.printDiag(mkDiag(fn, "invalid package.json"))
                    return false
                }
            }
        )
        this.checker = this.tree.getTypeChecker()

        getProgramDiagnostics(this.tree).forEach(d => this.printDiag(d))

        const files = this.tree.getSourceFiles()
        this.mainFile = files[files.length - 1]

        try {
            this.emitProgram(this.tree)
        } catch (e) {
            // errors with terminateEmit set were already reported, swallow them
            if (!e.terminateEmit) throw e
        }

        let binary: Uint8Array
        let dbg: DebugInfo

        if (this.numErrors == 0) {
            for (const p of this.procs) {
                // all procs should be finalized by here
                if (!p.mapVarOffset) oops(`proc ${p.name} not finalized`)
            }

            const staticProcs: Record<string, boolean> = {}
            for (const p of this.procs) {
                if (!p.usesClosure) staticProcs[p.index + ""] = true
            }
            const funIsStatic = (idx: number) => staticProcs[idx + ""] == true
            for (const p of this.procs) {
                p.writer.makeFunctionsStatic(funIsStatic)
            }

            ;({ binary, dbg } = this.serialize())

            this.host.write(DEVS_DBG_FILE, JSON.stringify(dbg))
            this.host.write(DEVS_SIZES_FILE, computeSizes(dbg))

            // this file is tracked by --watch and should be written last
            this.host.write(DEVS_BYTECODE_FILE, binary)

            try {
                this.host?.verifyBytecode(binary, dbg)
            } catch (e) {
                this.reportError(this.mainFile, e.message)
            }
        }

        if (this.numErrors == 0) this.emitLibrary()

        return {
            success: this.numErrors == 0,
            binary,
            dbg,
            diagnostics: this.diagnostics,
            config: this.host.getConfig(),
        }
    }
}

export interface CompilationResult {
    success: boolean
    binary: Uint8Array
    dbg: DebugInfo
    diagnostics: DevsDiagnostic[]
    config?: ResolvedBuildConfig
}

/**
 * Compiles the DeviceScript program.
 * @param code
 * @param opts
 * @returns
 */
export function compile(
    code: string,
    opts: {
        mainFileName?: string
        log?: (msg: string) => void
        files?: Record<string, string | Uint8Array>
        errors?: DevsDiagnostic[]
        config?: LocalBuildConfig
        verifyBytecode?: (buf: Uint8Array) => void
        flags?: CompileFlags
    } = {}
): CompilationResult {
    const {
        files = {},
        mainFileName = "src/main.ts",
        log = (msg: string) => console.debug(msg),
        verifyBytecode = () => {},
        config,
        errors = [],
    } = opts
    const cfg = resolveBuildConfig(config)
    const host = <Host>{
        write: (filename: string, contents: string | Uint8Array) => {
            files[filename] = contents
        },
        read: (filename: string) => {
            if (filename == mainFileName) return code
            return files[filename]
        },
        resolvePath: path => path,
        log,
        error: err => errors.push(err),
        getConfig: () => cfg,
        verifyBytecode,
        getFlags: () => opts.flags ?? {},
    }
    const p = new Program(mainFileName, host)
    return p.emit()
}

export function compileWithHost(
    mainFileName: string,
    host: Host
): CompilationResult {
    const p = new Program(mainFileName, host)
    return p.emit()
}

export function testCompiler(mainFileName: string, host: Host) {
    const code = host.read(mainFileName)
    const lines = code.split(/\r?\n/).map(s => {
        const m = /\/\/\s*!\s*(.*)/.exec(s)
        if (m) return m[1]
        else return null
    })
    const numerr = lines.filter(s => !!s).length
    let numExtra = 0
    const myhost = Object.assign({}, host)
    myhost.write = () => {}
    myhost.log = () => {}
    myhost.error = err => {
        let isOK = false
        if (err.file) {
            const { line } = ts.getLineAndCharacterOfPosition(
                err.file,
                err.start
            )
            const exp = lines[line]
            const text = ts.flattenDiagnosticMessageText(err.messageText, "\n")
            if (exp != null && text.indexOf(exp) >= 0) {
                lines[line] = "" // allow more errors on the same line
                isOK = true
            }
        }

        if (!isOK) {
            numExtra++
            console.error(formatDiagnostics([err]))
        }
    }
    const p = new Program(mainFileName, myhost)
    const r = p.emit()
    let missingErrs = 0
    for (let i = 0; i < lines.length; ++i) {
        if (lines[i]) {
            const msg = "missing error: " + lines[i]
            console.error(`${mainFileName}(${i + 1},${1}): ${msg}`)
            missingErrs++
        }
    }
    if (missingErrs) throw new Error("some errors were not reported")
    if (numExtra) throw new Error("extra errors reported")
    if (numerr && r.success) throw new Error("unexpected success")

    if (r.success) {
        const cont = p.getAssembly()
        if (cont.indexOf("???oops") >= 0) {
            console.error(cont)
            throw new Error("bad disassembly")
        }
    }
}<|MERGE_RESOLUTION|>--- conflicted
+++ resolved
@@ -2498,26 +2498,6 @@
             case "ds._id":
                 this.requireArgs(expr, 1)
                 return this.emitExpr(expr.arguments[0])
-<<<<<<< HEAD
-            case "ds.everyMs": {
-                this.requireTopLevel(expr.position)
-                this.requireArgs(expr, 2)
-                const time = Math.round(
-                    this.forceNumberLiteral(expr.arguments[0])
-                )
-                if (time < 20)
-                    throwError(
-                        expr.position,
-                        "minimum everyMs() period is 20ms"
-                    )
-                const proc = this.emitHandler("every", expr.arguments[1], {
-                    every: time,
-                })
-                proc.callMe(wr, [], OpCall.BG)
-                return undef()
-            }
-=======
->>>>>>> 7555ddda
             case "ds._onStart": {
                 this.requireTopLevel(expr.position)
                 this.requireArgs(expr, 1)
@@ -2530,13 +2510,8 @@
                     wr.dsMember(BuiltInString.LOG),
                     this.compileFormat(expr.arguments)
                 )
-<<<<<<< HEAD
-                return undef()
-            case "Date.now":
-=======
                 return unit()
             case "ds.millis":
->>>>>>> 7555ddda
                 return wr.emitExpr(Op.EXPR0_NOW_MS)
 
             case "Buffer.getAt": {
