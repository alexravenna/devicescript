import { CmdOptions, debug, GENDIR, LIBDIR, log } from "./command"
import { dirname, join } from "node:path"
import {
    pathExistsSync,
    writeFileSync,
    writeJSONSync,
    emptyDirSync,
    readFileSync,
    ensureDirSync,
} from "fs-extra"
import { preludeFiles } from "@devicescript/compiler"

const MAIN = "main.ts"
const GITIGNORE = ".gitignore"

<<<<<<< HEAD
const tsConfig: any = {
    compilerOptions: {
        moduleResolution: "node",
        target: "es2022",
        module: "es2015",
        lib: [],
        strict: true,
        strictNullChecks: false,
        strictFunctionTypes: true,
        sourceMap: false,
        declaration: false,
        experimentalDecorators: true,
        preserveConstEnums: true,
        noImplicitThis: true,
        isolatedModules: true,
        moduleDetection: "force",
        noImplicitAny: true,
        types: [],
=======
const optionalFiles: Record<string, any> = {
    "tsconfig.json": {
        compilerOptions: {
            moduleResolution: "node",
            target: "es2022",
            module: "es2015",
            lib: [],
            strict: true,
            strictNullChecks: false,
            strictFunctionTypes: true,
            sourceMap: false,
            declaration: false,
            experimentalDecorators: true,
            preserveConstEnums: true,
            noImplicitThis: true,
            isolatedModules: true,
            noImplicitAny: true,
            types: [],
        },
        include: ["*.ts", `${LIBDIR}/*.ts`],
    },
    ".prettierrc": {
        arrowParens: "avoid",
        semi: false,
        tabWidth: 4,
    },
    ".vscode/extensions.json": {
        recommendations: ["esbenp.prettier-vscode", "dbaeumer.vscode-eslint"],
>>>>>>> 7b6823c2
    },
}
export interface InitOptions {
    force?: boolean
    spaces?: number
}

export default function init(options: InitOptions & CmdOptions) {
    const { force, spaces = 4 } = options
    log(`Initializing files for DeviceScript project`)
    Object.keys(optionalFiles).forEach(fn => {
        // tsconfig.json
        if (!pathExistsSync(fn) || force) {
            const data = optionalFiles[fn]
            debug(`write ${fn}`)
            const dn = dirname(fn)
            if (dn) ensureDirSync(dn)
            writeJSONSync(fn, data, { spaces })
        } else {
            debug(`skip ${fn}, already exists`)
        }
    })

    // typescript definitions
    emptyDirSync(LIBDIR)
    debug(`write ${LIBDIR}/*`)
    const prelude = preludeFiles()
    for (const fn of Object.keys(prelude)) {
        writeFileSync(join(LIBDIR, fn), prelude[fn])
    }

    // .gitignore
    const gid = `${GENDIR}/\n`
    if (!pathExistsSync(GITIGNORE)) {
        debug(`write ${GITIGNORE}`)
        writeFileSync(GITIGNORE, gid, { encoding: "utf8" })
    } else {
        const gitignore = readFileSync(GITIGNORE, { encoding: "utf8" })
        if (gitignore.indexOf(gid) < 0) {
            debug(`update ${GITIGNORE}`)
            writeFileSync(GITIGNORE, `${gitignore}\n${gid}`, {
                encoding: "utf8",
            })
        }
    }

    // main.ts
    if (!pathExistsSync(MAIN)) {
        debug(`write ${MAIN}`)
        writeFileSync(MAIN, `// put your code here!\n`, { encoding: "utf8" })
    }

    // help message
    log(`Your DeviceScript project is ready.`)
    log(`to start the local development, run "yarn start"`)
    log(`to build binaries, run "yarn build"`)
}<|MERGE_RESOLUTION|>--- conflicted
+++ resolved
@@ -13,26 +13,6 @@
 const MAIN = "main.ts"
 const GITIGNORE = ".gitignore"
 
-<<<<<<< HEAD
-const tsConfig: any = {
-    compilerOptions: {
-        moduleResolution: "node",
-        target: "es2022",
-        module: "es2015",
-        lib: [],
-        strict: true,
-        strictNullChecks: false,
-        strictFunctionTypes: true,
-        sourceMap: false,
-        declaration: false,
-        experimentalDecorators: true,
-        preserveConstEnums: true,
-        noImplicitThis: true,
-        isolatedModules: true,
-        moduleDetection: "force",
-        noImplicitAny: true,
-        types: [],
-=======
 const optionalFiles: Record<string, any> = {
     "tsconfig.json": {
         compilerOptions: {
@@ -50,6 +30,7 @@
             noImplicitThis: true,
             isolatedModules: true,
             noImplicitAny: true,
+            moduleDetection: "force",
             types: [],
         },
         include: ["*.ts", `${LIBDIR}/*.ts`],
@@ -61,7 +42,6 @@
     },
     ".vscode/extensions.json": {
         recommendations: ["esbenp.prettier-vscode", "dbaeumer.vscode-eslint"],
->>>>>>> 7b6823c2
     },
 }
 export interface InitOptions {
