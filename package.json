{
    "version": "0.0.0",
    "private": true,
    "scripts": {
        "setup": "git submodule update --init --recursive && git pull && yarn install --frozen-lockfile && npm install -g -u jacdac-cli",
        "build": "(cd jacdac-ts && yarn build) && node ./build.js",
        "build-fast": "node ./build.js --fast",
        "watch": "node ./build.js --watch",
        "docs": "cd website && yarn start",
        "dev": "yarn watch & yarn docs",
        "test": "node ./cli/devicescript ctool --test"
    },
    "workspaces": [
        "compiler",
        "cli",
        "runtime/devicescript-vm",
<<<<<<< HEAD
        "runtime/jacdac-c/jacdac",
        "jacdac-ts",
        "dap",
        "vscode"
    ],
    "devDependencies": {
        "esbuild": "^0.17.4"
    }
=======
        "website"
    ]
>>>>>>> ad375fe7
}<|MERGE_RESOLUTION|>--- conflicted
+++ resolved
@@ -14,17 +14,13 @@
         "compiler",
         "cli",
         "runtime/devicescript-vm",
-<<<<<<< HEAD
         "runtime/jacdac-c/jacdac",
         "jacdac-ts",
         "dap",
-        "vscode"
+        "vscode",
+        "website"
     ],
     "devDependencies": {
         "esbuild": "^0.17.4"
     }
-=======
-        "website"
-    ]
->>>>>>> ad375fe7
 }