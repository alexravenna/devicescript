{
  "name": "devicescript",
  "displayName": "Microsoft DeviceScript",
  "version": "0.0.0",
  "publisher": "Microsoft Research",
  "description": "A TypeScript-like language and runtime for small embedded devices.",
  "author": {
    "name": "Microsoft Corporation"
  },
  "homepage": "https://microsoft.github.io/devicescript/",
  "license": "MIT",
  "preview": true,
  "extensionKind": [
    "ui"
  ],
  "keywords": [
    "DeviceScript",
    "IoT"
  ],
  "engines": {
    "vscode": "^1.74.0"
  },
  "icon": "images/ds-logo-color.png",
  "categories": [
    "Debuggers"
  ],
  "private": true,
  "repository": {
    "type": "git",
    "url": "https://github.com/microsoft/devicescript.git"
  },
  "bugs": {
    "url": "https://github.com/microsoft/devicescript/issues"
  },
  "scripts": {
    "package": "vsce package",
    "publish": "vsce publish",
    "publish-pre-release": "vsce publish --pre-release",
    "build": "node ../build.js --fast",
    "vscode:prepublish": "yarn build"
  },
  "devDependencies": {
    "@types/vscode": "^1.74.0",
    "@vscode/debugadapter": "^1.58.0",
    "@vscode/debugadapter-testsupport": "^1.58.0",
    "@vscode/vsce": "^2.16.0",
    "typescript": "^4.9.4"
  },
  "dependencies": {
    "websocket-polyfill": "^0.0.3",
    "jacdac-ts": "*"
  },
  "main": "./built/devicescript-vscode.js",
  "browser": "./built/devicescript-vscode-web.js",
  "activationEvents": [
    "workspaceContains:**/devsconfig.json",
    "onDebugResolve:devicescript",
    "onDebugDynamicConfigurations:devicescript",
    "onWebviewPanel:extension.devicescript.simulators"
  ],
  "workspaceTrust": {
    "request": "never"
  },
  "contributes": {
    "configuration": {
      "title": "DeviceScript",
      "properties": {
        "devicescript.devtools.autoStart": {
          "type": "boolean",
          "default": true,
          "description": "Automatically start DeviceScript Server (requires reload)."
        },
        "devicescript.devtools.showOnStart": {
          "type": "boolean",
          "default": false,
          "description": "Show DeviceScript Server terminal when starting."
        },
        "devicescript.devtools.shell": {
          "type": "boolean",
          "default": false,
          "description": "Start DeviceScript Server in a shell rather than as a direct process."
        },
        "devicescript.devtools.transports.serial": {
          "type": "boolean",
          "default": true,
          "description": "Connect to hardware devices using serial."
        },
        "devicescript.devtools.transports.usb": {
          "type": "boolean",
          "default": false,
          "description": "Connect to hardware devices using USB."
        },
        "devicescript.jacdac.diagnostics": {
          "type": "boolean",
          "default": false,
          "description": "Enables additional debugging output from the Jacdac tooling."
        },
        "devicescript.jacdac.tracePackets": {
          "type": "boolean",
          "default": false,
          "description": "Trace Jacdac packets to 'Jacdac Packets' Output pane."
        },
        "devicescript.jacdac.showInfrastructure": {
          "type": "boolean",
          "default": false,
          "description": "Show infrastructure services in views."
        },
        "devicescript.output.redirectConsole": {
          "type": "boolean",
          "default": false,
          "description": "Always redirect console output to output pane (requires reload)."
        },
        "devicescript.debugger.showTerminalOnStart": {
          "type": "boolean",
          "default": true,
          "description": "Show DeviceScript terminal when starting debug session."
        },
<<<<<<< HEAD
        "devicescript.simulator.nativePath": {
=======
        "devicescript.virtualDevice.runNative": {
          "type": "boolean",
          "default": false,
          "description": "Run a jdcli executable as the VM instead of bundled WASM binary."
        },
        "devicescript.virtualDevice.nativePath": {
>>>>>>> 9d5e16c6
          "type": "string",
          "default": "",
          "description": "Path to jdcli."
        },
        "devicescript.deploy.ignoreRuntimeVersion": {
          "type": "boolean",
          "default": false,
          "description": "Ignore incompatible runtime versions when deploying."
        }
      }
    },
    "viewsContainers": {
      "activitybar": [
        {
          "id": "devicescript",
          "title": "DeviceScript",
          "icon": "./images/jacdac.dark.svg"
        }
      ]
    },
    "views": {
      "devicescript": [
        {
          "id": "extension.devicescript.jacdac-jdom-explorer",
          "name": "Devices"
        },
        {
          "id": "extension.devicescript.watch",
          "name": "Watch"
        }
      ]
    },
    "viewsWelcome": [
      {
        "view": "extension.devicescript.jacdac-jdom-explorer",
        "contents": "Connect a DeviceScript device or start a Simulator.\n[Start Simulator](command:extension.devicescript.startSimulator)\n\nTo learn more about DeviceScript, [read our docs](https://aka.ms/devicescript)."
      },
      {
        "view": "extension.devicescript.watch",
        "contents": "Select Registers or Events to watch."
      }
    ],
    "walkthroughs": [
      {
        "id": "devicescript.gettingstarted",
        "title": "Get Started with DeviceScript",
        "description": "Get your first DeviceScript program running",
        "steps": [
          {
            "id": "installnode.js",
            "title": "Install Node.js",
            "description": "Node.js is an easy way to run JavaScript code. It comes with a package manager, yarn, that you will use to install the DeviceScript command line.\n[Install Node.js](https://nodejs.org/en/download/)",
            "media": {
              "image": "media/image.png",
              "altText": "Empty image"
            },
            "completionEvents": []
          },
          {
            "id": "devicescript.initproject",
            "title": "Create New DeviceScript Project",
            "description": "Use the command line to create a new DeviceScript project in a new folder.\n    ``npx @devicescript/cli init``",
            "media": {
              "image": "media/image.png",
              "altText": "Empty image"
            },
            "completionEvents": []
          },
          {
            "id": "devicescript.deployanddebug",
            "title": "Deploy and Debug your DeviceScript",
            "description": "Once you've installed the command line, you can build and deploy DeviceScript programs at a terminal by entering ``devicescript your-file-name.ts``.\nAnother easy way to run DeviceScript programs is by using VS Code's debugger which lets you run the code, pause at different points, and help you what's going on step-by-step.\n[Start Debugging](command:workbench.action.debug.start)",
            "media": {
              "image": "media/image.png",
              "altText": "Empty image"
            },
            "completionEvents": []
          }
        ]
      }
    ],
    "menus": {
      "view/title": [
        {
          "command": "extension.devicescript.connect",
          "when": "view == extension.devicescript.jacdac-jdom-explorer",
          "group": "navigation"
        },
        {
          "command": "extension.devicescript.openSimulators",
          "when": "view == extension.devicescript.jacdac-jdom-explorer",
          "group": "navigation"
        },
        {
          "command": "extension.devicescript.showServerTerminal",
          "when": "view == extension.devicescript.jacdac-jdom-explorer",
          "group": "navigation"
        },
        {
          "command": "extension.devicescript.watch.clear",
          "when": "view == extension.devicescript.watch",
          "group": "navigation"
        }
      ],
      "view/item/context": [
        {
          "command": "extension.devicescript.resetDevice",
          "when": "view == extension.devicescript.jacdac-jdom-explorer && viewItem == device",
          "group": "inline"
        },
        {
          "command": "extension.devicescript.identifyDevice",
          "when": "view == extension.devicescript.jacdac-jdom-explorer && viewItem == device",
          "group": "inline"
        },
        {
          "command": "extension.devicescript.watch.add",
          "when": "view == extension.devicescript.jacdac-jdom-explorer && viewItem == register",
          "group": "inline"
        },
        {
          "command": "extension.devicescript.watch.remove",
          "when": "view == extension.devicescript.watch && viewItem == register",
          "group": "inline"
        },
        {
          "command": "extension.devicescript.watch.add",
          "when": "view == extension.devicescript.jacdac-jdom-explorer && viewItem == event",
          "group": "inline"
        },
        {
          "command": "extension.devicescript.watch.remove",
          "when": "view == extension.devicescript.watch && viewItem == event",
          "group": "inline"
        },
        {
          "command": "extension.devicescript.watch.remove",
          "when": "view == extension.devicescript.watch && viewItem == missing",
          "group": "inline"
        }
      ],
      "commandPalette": [
        {
          "command": "extension.devicescript.openSimulators"
        },
        {
          "command": "extension.devicescript.pickDeviceScriptManager"
        },
        {
          "command": "extension.devicescript.connect"
        },
        {
          "command": "extension.devicescript.startSimulator"
        },
        {
          "command": "extension.devicescript.stopSimulator"
        },
        {
          "command": "extension.devicescript.showOutput"
        },
        {
          "command": "extension.devicescript.showServerTerminal"
        }
      ],
      "debug/variables/context": [
        {
          "command": "extension.devicescript.toggleFormatting",
          "when": "debugType == 'devicescript' && debugProtocolVariableMenuContext == 'simple'"
        }
      ]
    },
    "commands": [
      {
        "command": "extension.devicescript.showServerTerminal",
        "title": "Show Development Server Terminal",
        "category": "DeviceScript",
        "icon": "$(output)"
      },
      {
        "command": "extension.devicescript.showOutput",
        "title": "Show DeviceScript Output",
        "category": "DeviceScript"
      },
      {
        "command": "extension.devicescript.openSimulators",
        "title": "Open Simulators",
        "category": "DeviceScript",
        "icon": "$(dashboard)"
      },
      {
        "command": "extension.devicescript.identifyDevice",
        "title": "Identify device",
        "category": "DeviceScript",
        "icon": "$(bell)"
      },
      {
        "command": "extension.devicescript.connect",
        "title": "Connect device",
        "category": "DeviceScript",
        "icon": "$(plug)"
      },
      {
        "command": "extension.devicescript.pickDeviceScriptManager",
        "title": "Pick DeviceScript device",
        "category": "DeviceScript",
        "icon": "$(circuit-board)"
      },
      {
        "command": "extension.devicescript.selectNode",
        "title": "Watch",
        "category": "DeviceScript"
      },
      {
        "command": "extension.devicescript.watch.clear",
        "title": "Watch",
        "category": "DeviceScript",
        "icon": "$(close-all)"
      },
      {
        "command": "extension.devicescript.watch.add",
        "title": "Watch",
        "category": "DeviceScript",
        "icon": "$(pin)"
      },
      {
        "command": "extension.devicescript.watch.remove",
        "title": "Unwatch",
        "category": "DeviceScript",
        "icon": "$(close)"
      },
      {
        "command": "extension.devicescript.resetDevice",
        "title": "Reset device",
        "category": "DeviceScript",
        "icon": "$(debug-restart)"
      },
      {
        "command": "extension.devicescript.toggleFormatting",
        "title": "Toggle between decimal and hex formatting"
      },
      {
        "command": "extension.devicescript.startSimulator",
        "title": "Start Simulator",
        "category": "DeviceScript"
      },
      {
        "command": "extension.devicescript.stopSimulator",
        "title": "Stop Simulator",
        "category": "DeviceScript"
      },
      {
        "command": "extension.devicescript.showFirmwareInformation",
        "title": "Update Firmware",
        "category": "DeviceScript"
      }
    ],
    "breakpoints": [
      {
        "language": "typescript"
      }
    ],
    "debuggers": [
      {
        "type": "devicescript",
        "languages": [
          "typescript"
        ],
        "label": "DeviceScript",
        "program": "./out/debugAdapter.js",
        "runtime": "node",
        "configurationAttributes": {
          "launch": {
            "required": [
              "program",
              "deviceId"
            ],
            "properties": {
              "program": {
                "type": "string",
                "description": "Absolute path to a text file.",
                "default": "${workspaceFolder}/main.ts"
              },
              "stopOnEntry": {
                "type": "boolean",
                "description": "Automatically stop after launch.",
                "default": true
              },
              "deviceId": {
                "type": "string",
                "description": "Device identifier of the device (long or short). Use ${command:simulator} for the Simulator."
              },
              "serviceInstance": {
                "type": "number",
                "description": "Instance index of the device manger service. Default is 0."
              }
            }
          }
        },
        "initialConfigurations": [
          {
            "type": "devicescript",
            "request": "launch",
            "name": "DeviceScript: Launch",
            "program": "${workspaceFolder}/main.ts",
            "stopOnEntry": true
          }
        ],
        "configurationSnippets": [
          {
            "label": "DeviceScript: Launch",
            "description": "A new configuration for 'debugging' a user selected typescript file.",
            "body": {
              "type": "devicescript",
              "request": "launch",
              "name": "DeviceScript: Launch",
              "program": "^\"\\${workspaceFolder}/main.ts",
              "stopOnEntry": true
            }
          }
        ],
        "variables": {
          "askForProgramName": "extension.devicescript.variables.askForProgramName",
          "simulator": "extension.devicescript.variables.simulator"
        }
      }
    ]
  }
}<|MERGE_RESOLUTION|>--- conflicted
+++ resolved
@@ -115,16 +115,12 @@
           "default": true,
           "description": "Show DeviceScript terminal when starting debug session."
         },
-<<<<<<< HEAD
+        "devicescript.simulator.runNative": {
+          "type": "boolean",
+          "default": false,
+          "description": "Run a jdcli executable as the VM instead of bundled WASM binary."
+        },
         "devicescript.simulator.nativePath": {
-=======
-        "devicescript.virtualDevice.runNative": {
-          "type": "boolean",
-          "default": false,
-          "description": "Run a jdcli executable as the VM instead of bundled WASM binary."
-        },
-        "devicescript.virtualDevice.nativePath": {
->>>>>>> 9d5e16c6
           "type": "string",
           "default": "",
           "description": "Path to jdcli."
