comp: compiler/built/compiler/src/jacscript.js

compiler/built/compiler/src/jacscript.js: $(wildcard compiler/src/*.ts) $(wildcard compiler/lib/*.ts)
	yarn build

comp-fast:
	yarn build-fast

native em update-dist:
	$(MAKE) -C runtime $@

test-c: native comp
	node run -c -t jacs/run-tests/basic.ts

test-em: em comp
	yarn test

test: test-c test-em

<<<<<<< HEAD
update-dist: $(VM_FILE)
	cp $(VM_FILE) website/static/vm/jacscript-vm.js
	git add $(VM_FILE) vm/dist/types.d.ts website/static/vm/jacscript-vm.js
	if [ "X$$GITHUB_WORKFLOW" != "X" ] ; then git config user.email "<>" && git config user.name "GitHub Bot" ; fi
	if git commit -m "[skip ci] rebuild $(VM_FILE)" ; then git push ; fi
=======
clean:
	rm -rf built compiler/built compiler/src/prelude.ts
	$(MAKE) -C runtime clean

full-clean: clean
	rm -rf node_modules compiler/node_modules runtime/*/node_modules
>>>>>>> f90ada45
<|MERGE_RESOLUTION|>--- conflicted
+++ resolved
@@ -17,17 +17,9 @@
 
 test: test-c test-em
 
-<<<<<<< HEAD
-update-dist: $(VM_FILE)
-	cp $(VM_FILE) website/static/vm/jacscript-vm.js
-	git add $(VM_FILE) vm/dist/types.d.ts website/static/vm/jacscript-vm.js
-	if [ "X$$GITHUB_WORKFLOW" != "X" ] ; then git config user.email "<>" && git config user.name "GitHub Bot" ; fi
-	if git commit -m "[skip ci] rebuild $(VM_FILE)" ; then git push ; fi
-=======
 clean:
 	rm -rf built compiler/built compiler/src/prelude.ts
 	$(MAKE) -C runtime clean
 
 full-clean: clean
-	rm -rf node_modules compiler/node_modules runtime/*/node_modules
->>>>>>> f90ada45
+	rm -rf node_modules compiler/node_modules runtime/*/node_modules